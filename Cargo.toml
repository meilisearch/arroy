[package]
name = "arroy"
description = "Annoy-inspired Approximate Nearest Neighbors in Rust, based on LMDB and optimized for memory usage"
version = "0.7.0"
documentation = "https://docs.rs/arroy"
repository = "https://github.com/meilisearch/arroy"
keywords = ["ANN-search", "Graph-algorithms", "Vector-Search", "Store"]
categories = ["algorithms", "database", "data-structures", "science"]
authors = [
    "Kerollmops <clement@meilisearch.com>",
    "Tamo <tamo@meilisearch.com>",
]
license = "MIT"
edition = "2021"

[dependencies]
bytemuck = { version = "1.21.0", features = ["derive", "extern_crate_alloc"] }
byteorder = "1.5.0"
heed = { version = "0.22.0", default-features = false }
tracing = "0.1.41"
memmap2 = "0.9.5"
ordered-float = "4.6.0"
rand = { version = "0.8.5", features = ["alloc"] }
rayon = "1.10.0"
roaring = "0.10.9"
tempfile = "3.15.0"
thiserror = "2.0.9"
nohash = "0.2.0"
page_size = "0.6.0"
enum-iterator = "2.1.0"
<<<<<<< HEAD
pyo3 = { version = "0.25.0", optional = true }
numpy = { version = "0.25.0", optional = true }
once_cell = { version = "1.21.3", optional = true }
parking_lot = { version = "0.12.4", optional = true }
=======
thread_local = "1.1.8"
crossbeam = "0.8.4"
>>>>>>> 1a21e5c0

[dev-dependencies]
anyhow = "1.0.95"
arbitrary = { version = "1.4.1", features = ["derive"] }
clap = { version = "4.5.24", features = ["derive"] }
env_logger = "0.11.6"
insta = "1.42.0"
instant-distance = "0.6.1"
proptest = "1.6.0"
rand = { version = "0.8.5", features = ["std_rng"] }
tempfile = "3.15.0"

[features]
default = []

# Enabling this feature provide a method on the reader that can plot its root node in the dot format.
plot = []

# Enabling this feature provide a method on the reader that assert its own validity.
assert-reader-validity = []

# Enabling this feature allows using the crate from Python.
extension-module = ["pyo3", "pyo3/extension-module"]

# This feature only exists independently from `extension-module` to write tests for Python features.
pyo3 = ["dep:pyo3", "numpy", "once_cell", "parking_lot"]

[[example]]
name = "graph"
required-features = ["plot"]

[[example]]
name = "fuzz"
required-features = ["assert-reader-validity"]<|MERGE_RESOLUTION|>--- conflicted
+++ resolved
@@ -28,15 +28,12 @@
 nohash = "0.2.0"
 page_size = "0.6.0"
 enum-iterator = "2.1.0"
-<<<<<<< HEAD
+thread_local = "1.1.8"
+crossbeam = "0.8.4"
 pyo3 = { version = "0.25.0", optional = true }
 numpy = { version = "0.25.0", optional = true }
 once_cell = { version = "1.21.3", optional = true }
 parking_lot = { version = "0.12.4", optional = true }
-=======
-thread_local = "1.1.8"
-crossbeam = "0.8.4"
->>>>>>> 1a21e5c0
 
 [dev-dependencies]
 anyhow = "1.0.95"
