use std::sync::atomic::{AtomicUsize, Ordering};

use heed::EnvOpenOptions;
use insta::assert_snapshot;
use rand::seq::SliceRandom;
use rand::Rng;
use roaring::RoaringBitmap;

use super::{create_database, rng};
use crate::distance::{BinaryQuantizedCosine, Cosine, DotProduct, Euclidean};
use crate::writer::{target_n_trees, BuildOption};
use crate::{Database, Reader, Writer};

#[test]
fn guess_right_number_of_tree_use_specified_number_of_trees() {
    let quick_target = |n_tree| {
        target_n_trees(
            &BuildOption { n_trees: Some(n_tree), ..BuildOption::default() },
            768,
            &RoaringBitmap::from_sorted_iter(0..100).unwrap(),
            &[0, 1, 2],
        )
    };

    assert_snapshot!(quick_target(1), @"1");
    assert_snapshot!(quick_target(10), @"10");
    assert_snapshot!(quick_target(100), @"100");
}

#[test]
fn guess_right_number_of_tree_while_growing() {
    // Generating the bitmap takes a lot of time that's why we cache them.
    // Without optimization the test was taking minutes to run and is now taking 2s.
    let b1 = RoaringBitmap::from_sorted_iter(0..1).unwrap();
    let b10 = RoaringBitmap::from_sorted_iter(0..10).unwrap();
    let b100 = RoaringBitmap::from_sorted_iter(0..100).unwrap();
    let b1000 = RoaringBitmap::from_sorted_iter(0..1000).unwrap();
    let b10_000 = RoaringBitmap::from_sorted_iter(0..10_000).unwrap();
    let mut b100_000 = b10_000.clone();
    b100_000.extend(10_000..100_000);
    let mut b1_000_000 = b100_000.clone();
    b1_000_000.extend(100_000..1_000_000);
    let mut b10_000_000 = b1_000_000.clone();
    b10_000_000.extend(1_000_000..10_000_000);
    let mut b100_000_000 = b10_000_000.clone();
    b100_000_000.extend(10_000_000..100_000_000);

    let quick_target = |dim, bitmap| target_n_trees(&BuildOption::default(), dim, bitmap, &[]);

    assert_snapshot!(quick_target(768, &b1), @"1");
    assert_snapshot!(quick_target(768, &b10), @"10");
    assert_snapshot!(quick_target(768, &b100), @"100");
    assert_snapshot!(quick_target(768, &b1000), @"500");
    assert_snapshot!(quick_target(768, &b10_000), @"714");
    assert_snapshot!(quick_target(768, &b100_000), @"763");
    assert_snapshot!(quick_target(768, &b1_000_000), @"767");
    assert_snapshot!(quick_target(768, &b10_000_000), @"767");
    assert_snapshot!(quick_target(768, &b100_000_000), @"767");

    assert_snapshot!(quick_target(1512, &b1), @"1");
    assert_snapshot!(quick_target(1512, &b10), @"10");
    assert_snapshot!(quick_target(1512, &b100), @"100");
    assert_snapshot!(quick_target(1512, &b1000), @"1000");
    assert_snapshot!(quick_target(1512, &b10_000), @"1428");
    assert_snapshot!(quick_target(1512, &b100_000), @"1492");
    assert_snapshot!(quick_target(1512, &b1_000_000), @"1510");
    assert_snapshot!(quick_target(1512, &b10_000_000), @"1511");
    assert_snapshot!(quick_target(1512, &b100_000_000), @"1511");

    assert_snapshot!(quick_target(3072, &b1), @"1");
    assert_snapshot!(quick_target(3072, &b10), @"10");
    assert_snapshot!(quick_target(3072, &b100), @"100");
    assert_snapshot!(quick_target(3072, &b1000), @"1000");
    assert_snapshot!(quick_target(3072, &b10_000), @"2500");
    assert_snapshot!(quick_target(3072, &b100_000), @"3030");
    assert_snapshot!(quick_target(3072, &b1_000_000), @"3067");
    assert_snapshot!(quick_target(3072, &b10_000_000), @"3071");
    assert_snapshot!(quick_target(3072, &b100_000_000), @"3071");
}

#[test]
fn guess_right_number_of_tree_while_shrinking() {
    let b1000 = RoaringBitmap::from_sorted_iter(0..1000).unwrap();
    let b10_000 = RoaringBitmap::from_sorted_iter(0..10_000).unwrap();

    let quick_target = |dim, bitmap, nb_roots| {
        target_n_trees(&BuildOption::default(), dim, bitmap, &(0..nb_roots).collect::<Vec<_>>())
    };

    assert_snapshot!(quick_target(768, &b1000, 300), @"500");
    assert_snapshot!(quick_target(768, &b1000, 499), @"500"); // add trees to reach 500 even though we're within the 20% threshold
    assert_snapshot!(quick_target(768, &b1000, 520), @"520"); // do not shrink
    assert_snapshot!(quick_target(768, &b1000, 800), @"500");
    assert_snapshot!(quick_target(768, &b10_000, 500), @"714");
    assert_snapshot!(quick_target(768, &b10_000, 700), @"714");
    assert_snapshot!(quick_target(768, &b10_000, 800), @"800"); // do not shrink
    assert_snapshot!(quick_target(768, &b10_000, 1000), @"714");

    assert_snapshot!(quick_target(1512, &b1000, 100), @"1000");
    assert_snapshot!(quick_target(1512, &b1000, 999), @"1000"); // add trees to reach 500 even though we're within the 20% threshold
    assert_snapshot!(quick_target(1512, &b1000, 1150), @"1150"); // do not shrink
    assert_snapshot!(quick_target(1512, &b1000, 2000), @"1000");
    assert_snapshot!(quick_target(1512, &b10_000, 1000), @"1428");
    assert_snapshot!(quick_target(1512, &b10_000, 1400), @"1428");
    assert_snapshot!(quick_target(1512, &b10_000, 1600), @"1600"); // do not shrink
    assert_snapshot!(quick_target(1512, &b10_000, 2000), @"1428");
}

#[test]
fn clear_small_database() {
    let _ = rayon::ThreadPoolBuilder::new().num_threads(1).build_global();

    let dir = tempfile::tempdir().unwrap();
    let env =
        unsafe { EnvOpenOptions::new().map_size(200 * 1024 * 1024).open(dir.path()) }.unwrap();

    let mut wtxn = env.write_txn().unwrap();
    let database: Database<DotProduct> = env.create_database(&mut wtxn, None).unwrap();

    let zero_writer = Writer::new(database, 0, 3);
    zero_writer.add_item(&mut wtxn, 0, &[0.0, 1.0, 2.0]).unwrap();
    zero_writer.clear(&mut wtxn).unwrap();
    zero_writer.builder(&mut rng()).build(&mut wtxn).unwrap();

    let one_writer = Writer::new(database, 1, 3);
    one_writer.add_item(&mut wtxn, 0, &[1.0, 2.0, 3.0]).unwrap();
    one_writer.builder(&mut rng()).build(&mut wtxn).unwrap();
    wtxn.commit().unwrap();

    let mut wtxn = env.write_txn().unwrap();
    let zero_writer = Writer::new(database, 0, 3);
    zero_writer.clear(&mut wtxn).unwrap();

    let one_reader = Reader::open(&wtxn, 1, database).unwrap();
    assert_eq!(one_reader.item_vector(&wtxn, 0).unwrap().unwrap(), vec![1.0, 2.0, 3.0]);
    wtxn.commit().unwrap();
}

#[test]
fn use_u32_max_minus_one_for_a_vec() {
    let handle = create_database::<Euclidean>();
    let mut wtxn = handle.env.write_txn().unwrap();
    let writer = Writer::new(handle.database, 0, 3);
    writer.add_item(&mut wtxn, u32::MAX - 1, &[0.0, 1.0, 2.0]).unwrap();

    writer.builder(&mut rng()).n_trees(1).build(&mut wtxn).unwrap();
    wtxn.commit().unwrap();

    insta::assert_snapshot!(handle, @r#"
    ==================
    Dumping index 0
    Root: Metadata { dimensions: 3, items: RoaringBitmap<[4294967294]>, roots: [0], distance: "euclidean" }
    Version: Version { major: 0, minor: 7, patch: 0 }
    Tree 0: Descendants(Descendants { descendants: [4294967294] })
    Item 4294967294: Leaf(Leaf { header: NodeHeaderEuclidean { bias: "0.0000" }, vector: [0.0000, 1.0000, 2.0000] })
    "#);
}

#[test]
fn use_u32_max_for_a_vec() {
    let handle = create_database::<Euclidean>();
    let mut wtxn = handle.env.write_txn().unwrap();
    let writer = Writer::new(handle.database, 0, 3);
    writer.add_item(&mut wtxn, u32::MAX, &[0.0, 1.0, 2.0]).unwrap();

    writer.builder(&mut rng()).n_trees(1).build(&mut wtxn).unwrap();
    wtxn.commit().unwrap();

    insta::assert_snapshot!(handle, @r#"
    ==================
    Dumping index 0
    Root: Metadata { dimensions: 3, items: RoaringBitmap<[4294967295]>, roots: [0], distance: "euclidean" }
    Version: Version { major: 0, minor: 7, patch: 0 }
    Tree 0: Descendants(Descendants { descendants: [4294967295] })
    Item 4294967295: Leaf(Leaf { header: NodeHeaderEuclidean { bias: "0.0000" }, vector: [0.0000, 1.0000, 2.0000] })
    "#);
}

#[test]
fn write_one_vector() {
    let handle = create_database::<Euclidean>();
    let mut wtxn = handle.env.write_txn().unwrap();
    let writer = Writer::new(handle.database, 0, 3);
    writer.add_item(&mut wtxn, 0, &[0.0, 1.0, 2.0]).unwrap();

    writer.builder(&mut rng()).build(&mut wtxn).unwrap();
    wtxn.commit().unwrap();

    insta::assert_snapshot!(handle, @r#"
    ==================
    Dumping index 0
    Root: Metadata { dimensions: 3, items: RoaringBitmap<[0]>, roots: [0], distance: "euclidean" }
    Version: Version { major: 0, minor: 7, patch: 0 }
    Tree 0: Descendants(Descendants { descendants: [0] })
    Item 0: Leaf(Leaf { header: NodeHeaderEuclidean { bias: "0.0000" }, vector: [0.0000, 1.0000, 2.0000] })
    "#);
}

#[test]
fn write_one_vector_in_one_tree() {
    let handle = create_database::<Euclidean>();
    let mut wtxn = handle.env.write_txn().unwrap();
    let writer = Writer::new(handle.database, 0, 3);
    writer.add_item(&mut wtxn, 0, &[0.0, 1.0, 2.0]).unwrap();

    writer.builder(&mut rng()).n_trees(1).build(&mut wtxn).unwrap();
    wtxn.commit().unwrap();

    insta::assert_snapshot!(handle, @r#"
    ==================
    Dumping index 0
    Root: Metadata { dimensions: 3, items: RoaringBitmap<[0]>, roots: [0], distance: "euclidean" }
    Version: Version { major: 0, minor: 7, patch: 0 }
    Tree 0: Descendants(Descendants { descendants: [0] })
    Item 0: Leaf(Leaf { header: NodeHeaderEuclidean { bias: "0.0000" }, vector: [0.0000, 1.0000, 2.0000] })
    "#);
}

#[test]
fn write_one_vector_in_multiple_trees() {
    let handle = create_database::<Euclidean>();
    let mut wtxn = handle.env.write_txn().unwrap();
    let writer = Writer::new(handle.database, 0, 3);
    writer.add_item(&mut wtxn, 0, &[0.0, 1.0, 2.0]).unwrap();

    writer.builder(&mut rng()).n_trees(10).build(&mut wtxn).unwrap();
    wtxn.commit().unwrap();

    insta::assert_snapshot!(handle, @r#"
    ==================
    Dumping index 0
    Root: Metadata { dimensions: 3, items: RoaringBitmap<[0]>, roots: [0], distance: "euclidean" }
    Version: Version { major: 0, minor: 7, patch: 0 }
    Tree 0: Descendants(Descendants { descendants: [0] })
    Item 0: Leaf(Leaf { header: NodeHeaderEuclidean { bias: "0.0000" }, vector: [0.0000, 1.0000, 2.0000] })
    "#);
}

#[test]
fn write_vectors_until_there_is_a_descendants() {
    let handle = create_database::<Euclidean>();
    let mut wtxn = handle.env.write_txn().unwrap();
    let writer = Writer::new(handle.database, 0, 3);
    for i in 0..3 {
        let id = i;
        let i = i as f32;
        writer.add_item(&mut wtxn, id, &[i, i, i]).unwrap();
    }

    writer.builder(&mut rng()).n_trees(1).build(&mut wtxn).unwrap();
    wtxn.commit().unwrap();

    insta::assert_snapshot!(handle, @r#"
    ==================
    Dumping index 0
    Root: Metadata { dimensions: 3, items: RoaringBitmap<[0, 1, 2]>, roots: [0], distance: "euclidean" }
    Version: Version { major: 0, minor: 7, patch: 0 }
    Tree 0: Descendants(Descendants { descendants: [0, 1, 2] })
    Item 0: Leaf(Leaf { header: NodeHeaderEuclidean { bias: "0.0000" }, vector: [0.0000, 0.0000, 0.0000] })
    Item 1: Leaf(Leaf { header: NodeHeaderEuclidean { bias: "0.0000" }, vector: [1.0000, 1.0000, 1.0000] })
    Item 2: Leaf(Leaf { header: NodeHeaderEuclidean { bias: "0.0000" }, vector: [2.0000, 2.0000, 2.0000] })
    "#);
}

#[test]
fn write_vectors_until_there_is_a_split() {
    let handle = create_database::<Euclidean>();
    let mut wtxn = handle.env.write_txn().unwrap();
    let writer = Writer::new(handle.database, 0, 3);
    for i in 0..4 {
        let id = i;
        let i = i as f32;
        writer.add_item(&mut wtxn, id, &[i, i, i]).unwrap();
    }

    writer.builder(&mut rng()).n_trees(1).build(&mut wtxn).unwrap();
    wtxn.commit().unwrap();

    insta::assert_snapshot!(handle, @r#"
    ==================
    Dumping index 0
    Root: Metadata { dimensions: 3, items: RoaringBitmap<[0, 1, 2, 3]>, roots: [0], distance: "euclidean" }
    Version: Version { major: 0, minor: 7, patch: 0 }
<<<<<<< HEAD
    Tree 0: SplitPlaneNormal(SplitPlaneNormal<euclidean> { left: 1, right: 2, normal: "none" })
    Tree 1: Descendants(Descendants { descendants: [2, 3] })
    Tree 2: Descendants(Descendants { descendants: [0, 1] })
    Item 0: Leaf(Leaf { header: NodeHeaderEuclidean { bias: 0.0 }, vector: [0.0000, 0.0000, 0.0000] })
    Item 1: Leaf(Leaf { header: NodeHeaderEuclidean { bias: 0.0 }, vector: [1.0000, 1.0000, 1.0000] })
    Item 2: Leaf(Leaf { header: NodeHeaderEuclidean { bias: 0.0 }, vector: [2.0000, 2.0000, 2.0000] })
    Item 3: Leaf(Leaf { header: NodeHeaderEuclidean { bias: 0.0 }, vector: [3.0000, 3.0000, 3.0000] })
=======
    Tree 0: SplitPlaneNormal(SplitPlaneNormal<euclidean> { left: 1, right: 2, normal: Leaf { header: NodeHeaderEuclidean { bias: "-2.3506" }, vector: [0.5774, 0.5774, 0.5774] } })
    Tree 1: Descendants(Descendants { descendants: [0, 1] })
    Tree 2: Descendants(Descendants { descendants: [2, 3] })
    Item 0: Leaf(Leaf { header: NodeHeaderEuclidean { bias: "0.0000" }, vector: [0.0000, 0.0000, 0.0000] })
    Item 1: Leaf(Leaf { header: NodeHeaderEuclidean { bias: "0.0000" }, vector: [1.0000, 1.0000, 1.0000] })
    Item 2: Leaf(Leaf { header: NodeHeaderEuclidean { bias: "0.0000" }, vector: [2.0000, 2.0000, 2.0000] })
    Item 3: Leaf(Leaf { header: NodeHeaderEuclidean { bias: "0.0000" }, vector: [3.0000, 3.0000, 3.0000] })
>>>>>>> 693f77da
    "#);
}

#[test]
fn write_and_update_lot_of_random_points() {
    let handle = create_database::<Euclidean>();
    let mut wtxn = handle.env.write_txn().unwrap();
    let writer = Writer::new(handle.database, 0, 30);
    let mut rng = rng();
    for id in 0..100 {
        let vector: [f32; 30] = std::array::from_fn(|_| rng.gen());
        writer.add_item(&mut wtxn, id, &vector).unwrap();
    }

    writer.builder(&mut rng).n_trees(10).build(&mut wtxn).unwrap();
    wtxn.commit().unwrap();
    insta::assert_snapshot!(handle);

    let mut wtxn = handle.env.write_txn().unwrap();
    let writer = Writer::new(handle.database, 0, 30);
    for id in (0..100).step_by(2) {
        let vector: [f32; 30] = std::array::from_fn(|_| rng.gen());
        writer.add_item(&mut wtxn, id, &vector).unwrap();
    }
    writer.builder(&mut rng).n_trees(10).build(&mut wtxn).unwrap();
    wtxn.commit().unwrap();

    insta::assert_snapshot!(handle);
}

#[test]
fn write_multiple_indexes() {
    let handle = create_database::<Euclidean>();
    let mut wtxn = handle.env.write_txn().unwrap();

    for i in 0..5 {
        let writer = Writer::new(handle.database, i, 3);
        writer.add_item(&mut wtxn, 0, &[0.0, 1.0, 2.0]).unwrap();
        writer.builder(&mut rng()).n_trees(1).build(&mut wtxn).unwrap();
    }
    wtxn.commit().unwrap();

    insta::assert_snapshot!(handle, @r#"
    ==================
    Dumping index 0
    Root: Metadata { dimensions: 3, items: RoaringBitmap<[0]>, roots: [0], distance: "euclidean" }
    Version: Version { major: 0, minor: 7, patch: 0 }
    Tree 0: Descendants(Descendants { descendants: [0] })
    Item 0: Leaf(Leaf { header: NodeHeaderEuclidean { bias: "0.0000" }, vector: [0.0000, 1.0000, 2.0000] })
    ==================
    Dumping index 1
    Root: Metadata { dimensions: 3, items: RoaringBitmap<[0]>, roots: [0], distance: "euclidean" }
    Version: Version { major: 0, minor: 7, patch: 0 }
    Tree 0: Descendants(Descendants { descendants: [0] })
    Item 0: Leaf(Leaf { header: NodeHeaderEuclidean { bias: "0.0000" }, vector: [0.0000, 1.0000, 2.0000] })
    ==================
    Dumping index 2
    Root: Metadata { dimensions: 3, items: RoaringBitmap<[0]>, roots: [0], distance: "euclidean" }
    Version: Version { major: 0, minor: 7, patch: 0 }
    Tree 0: Descendants(Descendants { descendants: [0] })
    Item 0: Leaf(Leaf { header: NodeHeaderEuclidean { bias: "0.0000" }, vector: [0.0000, 1.0000, 2.0000] })
    ==================
    Dumping index 3
    Root: Metadata { dimensions: 3, items: RoaringBitmap<[0]>, roots: [0], distance: "euclidean" }
    Version: Version { major: 0, minor: 7, patch: 0 }
    Tree 0: Descendants(Descendants { descendants: [0] })
    Item 0: Leaf(Leaf { header: NodeHeaderEuclidean { bias: "0.0000" }, vector: [0.0000, 1.0000, 2.0000] })
    ==================
    Dumping index 4
    Root: Metadata { dimensions: 3, items: RoaringBitmap<[0]>, roots: [0], distance: "euclidean" }
    Version: Version { major: 0, minor: 7, patch: 0 }
    Tree 0: Descendants(Descendants { descendants: [0] })
    Item 0: Leaf(Leaf { header: NodeHeaderEuclidean { bias: "0.0000" }, vector: [0.0000, 1.0000, 2.0000] })
    "#);
}

#[test]
fn write_random_vectors_to_random_indexes() {
    let handle = create_database::<Euclidean>();
    let mut rng = rng();
    let mut wtxn = handle.env.write_txn().unwrap();

    let mut indexes: Vec<u16> = (0..10).collect();
    indexes.shuffle(&mut rng);

    for index in indexes {
        let writer = Writer::new(handle.database, index, 10);

        // We're going to write 10 vectors per index
        for i in 0..10 {
            let vector: [f32; 10] = std::array::from_fn(|_| rng.gen());
            writer.add_item(&mut wtxn, i, &vector).unwrap();
        }
        writer.builder(&mut rng).build(&mut wtxn).unwrap();
    }
    wtxn.commit().unwrap();
}

#[test]
fn overwrite_one_item_incremental() {
    let handle = create_database::<Euclidean>();
    let mut rng = rng();
    let mut wtxn = handle.env.write_txn().unwrap();
    let writer = Writer::new(handle.database, 0, 2);

    for i in 0..6 {
        writer.add_item(&mut wtxn, i, &[i as f32, 0.]).unwrap();
    }
    writer.builder(&mut rng).n_trees(1).build(&mut wtxn).unwrap();
    wtxn.commit().unwrap();

    insta::assert_snapshot!(handle, @r#"
    ==================
    Dumping index 0
    Root: Metadata { dimensions: 2, items: RoaringBitmap<[0, 1, 2, 3, 4, 5]>, roots: [0], distance: "euclidean" }
    Version: Version { major: 0, minor: 7, patch: 0 }
<<<<<<< HEAD
    Tree 0: SplitPlaneNormal(SplitPlaneNormal<euclidean> { left: 1, right: 6, normal: [1.0000, 0.0000] })
    Tree 1: Descendants(Descendants { descendants: [0] })
    Tree 2: Descendants(Descendants { descendants: [1, 5] })
    Tree 3: Descendants(Descendants { descendants: [4] })
    Tree 4: Descendants(Descendants { descendants: [2, 3] })
    Tree 5: SplitPlaneNormal(SplitPlaneNormal<euclidean> { left: 3, right: 4, normal: "none" })
    Tree 6: SplitPlaneNormal(SplitPlaneNormal<euclidean> { left: 2, right: 5, normal: "none" })
    Item 0: Leaf(Leaf { header: NodeHeaderEuclidean { bias: 0.0 }, vector: [0.0000, 0.0000] })
    Item 1: Leaf(Leaf { header: NodeHeaderEuclidean { bias: 0.0 }, vector: [1.0000, 0.0000] })
    Item 2: Leaf(Leaf { header: NodeHeaderEuclidean { bias: 0.0 }, vector: [2.0000, 0.0000] })
    Item 3: Leaf(Leaf { header: NodeHeaderEuclidean { bias: 0.0 }, vector: [3.0000, 0.0000] })
    Item 4: Leaf(Leaf { header: NodeHeaderEuclidean { bias: 0.0 }, vector: [4.0000, 0.0000] })
    Item 5: Leaf(Leaf { header: NodeHeaderEuclidean { bias: 0.0 }, vector: [5.0000, 0.0000] })
=======
    Tree 0: SplitPlaneNormal(SplitPlaneNormal<euclidean> { left: 3, right: 4, normal: Leaf { header: NodeHeaderEuclidean { bias: "-3.0143" }, vector: [1.0000, 0.0000] } })
    Tree 1: Descendants(Descendants { descendants: [0, 1] })
    Tree 2: Descendants(Descendants { descendants: [2, 3] })
    Tree 3: SplitPlaneNormal(SplitPlaneNormal<euclidean> { left: 1, right: 2, normal: Leaf { header: NodeHeaderEuclidean { bias: "-1.5000" }, vector: [1.0000, 0.0000] } })
    Tree 4: Descendants(Descendants { descendants: [4, 5] })
    Item 0: Leaf(Leaf { header: NodeHeaderEuclidean { bias: "0.0000" }, vector: [0.0000, 0.0000] })
    Item 1: Leaf(Leaf { header: NodeHeaderEuclidean { bias: "0.0000" }, vector: [1.0000, 0.0000] })
    Item 2: Leaf(Leaf { header: NodeHeaderEuclidean { bias: "0.0000" }, vector: [2.0000, 0.0000] })
    Item 3: Leaf(Leaf { header: NodeHeaderEuclidean { bias: "0.0000" }, vector: [3.0000, 0.0000] })
    Item 4: Leaf(Leaf { header: NodeHeaderEuclidean { bias: "0.0000" }, vector: [4.0000, 0.0000] })
    Item 5: Leaf(Leaf { header: NodeHeaderEuclidean { bias: "0.0000" }, vector: [5.0000, 0.0000] })
>>>>>>> 693f77da
    "#);

    let mut wtxn = handle.env.write_txn().unwrap();

    let writer = Writer::new(handle.database, 0, 2);

    writer.add_item(&mut wtxn, 3, &[6., 0.]).unwrap();

    writer.builder(&mut rng).n_trees(1).build(&mut wtxn).unwrap();
    wtxn.commit().unwrap();

    insta::assert_snapshot!(handle, @r#"
    ==================
    Dumping index 0
    Root: Metadata { dimensions: 2, items: RoaringBitmap<[0, 1, 2, 3, 4, 5]>, roots: [0], distance: "euclidean" }
    Version: Version { major: 0, minor: 7, patch: 0 }
<<<<<<< HEAD
    Tree 0: SplitPlaneNormal(SplitPlaneNormal<euclidean> { left: 1, right: 6, normal: [1.0000, 0.0000] })
    Tree 1: Descendants(Descendants { descendants: [0] })
    Tree 2: Descendants(Descendants { descendants: [1, 5] })
    Tree 5: SplitPlaneNormal(SplitPlaneNormal<euclidean> { left: 7, right: 8, normal: "none" })
    Tree 6: SplitPlaneNormal(SplitPlaneNormal<euclidean> { left: 2, right: 5, normal: "none" })
    Tree 7: Descendants(Descendants { descendants: [3] })
    Tree 8: Descendants(Descendants { descendants: [2, 4] })
    Item 0: Leaf(Leaf { header: NodeHeaderEuclidean { bias: 0.0 }, vector: [0.0000, 0.0000] })
    Item 1: Leaf(Leaf { header: NodeHeaderEuclidean { bias: 0.0 }, vector: [1.0000, 0.0000] })
    Item 2: Leaf(Leaf { header: NodeHeaderEuclidean { bias: 0.0 }, vector: [2.0000, 0.0000] })
    Item 3: Leaf(Leaf { header: NodeHeaderEuclidean { bias: 0.0 }, vector: [6.0000, 0.0000] })
    Item 4: Leaf(Leaf { header: NodeHeaderEuclidean { bias: 0.0 }, vector: [4.0000, 0.0000] })
    Item 5: Leaf(Leaf { header: NodeHeaderEuclidean { bias: 0.0 }, vector: [5.0000, 0.0000] })
=======
    Tree 0: SplitPlaneNormal(SplitPlaneNormal<euclidean> { left: 3, right: 4, normal: Leaf { header: NodeHeaderEuclidean { bias: "-3.0143" }, vector: [1.0000, 0.0000] } })
    Tree 1: Descendants(Descendants { descendants: [0, 1] })
    Tree 2: Descendants(Descendants { descendants: [2] })
    Tree 3: SplitPlaneNormal(SplitPlaneNormal<euclidean> { left: 1, right: 2, normal: Leaf { header: NodeHeaderEuclidean { bias: "-1.5000" }, vector: [1.0000, 0.0000] } })
    Tree 4: SplitPlaneNormal(SplitPlaneNormal<euclidean> { left: 5, right: 6, normal: Leaf { header: NodeHeaderEuclidean { bias: "-5.1571" }, vector: [1.0000, 0.0000] } })
    Tree 5: Descendants(Descendants { descendants: [4, 5] })
    Tree 6: Descendants(Descendants { descendants: [3] })
    Item 0: Leaf(Leaf { header: NodeHeaderEuclidean { bias: "0.0000" }, vector: [0.0000, 0.0000] })
    Item 1: Leaf(Leaf { header: NodeHeaderEuclidean { bias: "0.0000" }, vector: [1.0000, 0.0000] })
    Item 2: Leaf(Leaf { header: NodeHeaderEuclidean { bias: "0.0000" }, vector: [2.0000, 0.0000] })
    Item 3: Leaf(Leaf { header: NodeHeaderEuclidean { bias: "0.0000" }, vector: [6.0000, 0.0000] })
    Item 4: Leaf(Leaf { header: NodeHeaderEuclidean { bias: "0.0000" }, vector: [4.0000, 0.0000] })
    Item 5: Leaf(Leaf { header: NodeHeaderEuclidean { bias: "0.0000" }, vector: [5.0000, 0.0000] })
>>>>>>> 693f77da
    "#);
}

#[test]
fn delete_one_item_in_a_one_item_db() {
    let handle = create_database::<Euclidean>();
    let mut rng = rng();
    let mut wtxn = handle.env.write_txn().unwrap();
    let writer = Writer::new(handle.database, 0, 2);

    writer.add_item(&mut wtxn, 0, &[0., 0.]).unwrap();
    writer.builder(&mut rng).n_trees(1).build(&mut wtxn).unwrap();
    wtxn.commit().unwrap();

    insta::assert_snapshot!(handle, @r#"
    ==================
    Dumping index 0
    Root: Metadata { dimensions: 2, items: RoaringBitmap<[0]>, roots: [0], distance: "euclidean" }
    Version: Version { major: 0, minor: 7, patch: 0 }
    Tree 0: Descendants(Descendants { descendants: [0] })
    Item 0: Leaf(Leaf { header: NodeHeaderEuclidean { bias: "0.0000" }, vector: [0.0000, 0.0000] })
    "#);

    let mut wtxn = handle.env.write_txn().unwrap();
    let writer = Writer::new(handle.database, 0, 2);

    writer.del_item(&mut wtxn, 0).unwrap();

    writer.builder(&mut rng).n_trees(1).build(&mut wtxn).unwrap();
    wtxn.commit().unwrap();

    insta::assert_snapshot!(handle, @r#"
    ==================
    Dumping index 0
    Root: Metadata { dimensions: 2, items: RoaringBitmap<[]>, roots: [], distance: "euclidean" }
    Version: Version { major: 0, minor: 7, patch: 0 }
    "#);

    let rtxn = handle.env.read_txn().unwrap();
    let one_reader = Reader::open(&rtxn, 0, handle.database).unwrap();
    assert!(one_reader.item_vector(&rtxn, 0).unwrap().is_none());
}

#[test]
fn delete_document_in_an_empty_index_74() {
    // See https://github.com/meilisearch/arroy/issues/74
    let handle = create_database::<Euclidean>();
    let mut rng = rng();
    let mut wtxn = handle.env.write_txn().unwrap();

    let writer = Writer::new(handle.database, 0, 2);
    writer.del_item(&mut wtxn, 0).unwrap();
    writer.add_item(&mut wtxn, 0, &[0., 0.]).unwrap();
    writer.builder(&mut rng).build(&mut wtxn).unwrap();

    wtxn.commit().unwrap();

    insta::assert_snapshot!(handle, @r#"
    ==================
    Dumping index 0
    Root: Metadata { dimensions: 2, items: RoaringBitmap<[0]>, roots: [0], distance: "euclidean" }
    Version: Version { major: 0, minor: 7, patch: 0 }
    Tree 0: Descendants(Descendants { descendants: [0] })
    Item 0: Leaf(Leaf { header: NodeHeaderEuclidean { bias: "0.0000" }, vector: [0.0000, 0.0000] })
    "#);

    let mut wtxn = handle.env.write_txn().unwrap();

    let writer1 = Writer::new(handle.database, 0, 2);
    writer1.del_item(&mut wtxn, 0).unwrap();

    let writer2 = Writer::new(handle.database, 1, 2);
    writer2.del_item(&mut wtxn, 0).unwrap();

    writer1.builder(&mut rng).build(&mut wtxn).unwrap();
    writer2.builder(&mut rng).build(&mut wtxn).unwrap();

    let reader = Reader::open(&wtxn, 1, handle.database).unwrap();
    let ret = reader.nns(10).by_vector(&wtxn, &[0., 0.]).unwrap();
    insta::assert_debug_snapshot!(ret, @"[]");

    wtxn.commit().unwrap();

    insta::assert_snapshot!(handle, @r#"
    ==================
    Dumping index 0
    Root: Metadata { dimensions: 2, items: RoaringBitmap<[]>, roots: [], distance: "euclidean" }
    Version: Version { major: 0, minor: 7, patch: 0 }
    ==================
    Dumping index 1
    Root: Metadata { dimensions: 2, items: RoaringBitmap<[]>, roots: [], distance: "euclidean" }
    Version: Version { major: 0, minor: 7, patch: 0 }
    "#);

    let rtxn = handle.env.read_txn().unwrap();
    let reader = Reader::open(&rtxn, 1, handle.database).unwrap();
    let ret = reader.nns(10).by_vector(&rtxn, &[0., 0.]).unwrap();
    insta::assert_debug_snapshot!(ret, @"[]");
}

#[test]
fn delete_one_item_in_a_descendant() {
    let handle = create_database::<Euclidean>();
    let mut rng = rng();
    let mut wtxn = handle.env.write_txn().unwrap();
    let writer = Writer::new(handle.database, 0, 2);

    // first, insert a bunch of items
    writer.add_item(&mut wtxn, 0, &[0., 0.]).unwrap();
    writer.add_item(&mut wtxn, 1, &[1., 0.]).unwrap();
    writer.builder(&mut rng).n_trees(1).build(&mut wtxn).unwrap();
    wtxn.commit().unwrap();

    insta::assert_snapshot!(handle, @r#"
    ==================
    Dumping index 0
    Root: Metadata { dimensions: 2, items: RoaringBitmap<[0, 1]>, roots: [0], distance: "euclidean" }
    Version: Version { major: 0, minor: 7, patch: 0 }
    Tree 0: Descendants(Descendants { descendants: [0, 1] })
    Item 0: Leaf(Leaf { header: NodeHeaderEuclidean { bias: "0.0000" }, vector: [0.0000, 0.0000] })
    Item 1: Leaf(Leaf { header: NodeHeaderEuclidean { bias: "0.0000" }, vector: [1.0000, 0.0000] })
    "#);

    let mut wtxn = handle.env.write_txn().unwrap();
    let writer = Writer::new(handle.database, 0, 2);

    writer.del_item(&mut wtxn, 0).unwrap();

    writer.builder(&mut rng).n_trees(1).build(&mut wtxn).unwrap();
    wtxn.commit().unwrap();

    insta::assert_snapshot!(handle, @r#"
    ==================
    Dumping index 0
    Root: Metadata { dimensions: 2, items: RoaringBitmap<[1]>, roots: [0], distance: "euclidean" }
    Version: Version { major: 0, minor: 7, patch: 0 }
    Tree 0: Descendants(Descendants { descendants: [1] })
    Item 1: Leaf(Leaf { header: NodeHeaderEuclidean { bias: "0.0000" }, vector: [1.0000, 0.0000] })
    "#);
}

#[test]
fn delete_one_leaf_in_a_split() {
    let handle = create_database::<Euclidean>();
    let mut rng = rng();
    let mut wtxn = handle.env.write_txn().unwrap();
    let writer = Writer::new(handle.database, 0, 2);

    // first, insert a bunch of elements
    writer.add_item(&mut wtxn, 0, &[0., 0.]).unwrap();
    writer.add_item(&mut wtxn, 1, &[1., 0.]).unwrap();
    writer.add_item(&mut wtxn, 2, &[2., 0.]).unwrap();
    writer.builder(&mut rng).n_trees(1).build(&mut wtxn).unwrap();
    wtxn.commit().unwrap();

    insta::assert_snapshot!(handle, @r#"
    ==================
    Dumping index 0
    Root: Metadata { dimensions: 2, items: RoaringBitmap<[0, 1, 2]>, roots: [0], distance: "euclidean" }
    Version: Version { major: 0, minor: 7, patch: 0 }
<<<<<<< HEAD
    Tree 0: SplitPlaneNormal(SplitPlaneNormal<euclidean> { left: 1, right: 2, normal: [-1.0000, 0.0000] })
    Tree 1: Descendants(Descendants { descendants: [1, 2] })
    Tree 2: Descendants(Descendants { descendants: [0] })
    Item 0: Leaf(Leaf { header: NodeHeaderEuclidean { bias: 0.0 }, vector: [0.0000, 0.0000] })
    Item 1: Leaf(Leaf { header: NodeHeaderEuclidean { bias: 0.0 }, vector: [1.0000, 0.0000] })
    Item 2: Leaf(Leaf { header: NodeHeaderEuclidean { bias: 0.0 }, vector: [2.0000, 0.0000] })
=======
    Tree 0: SplitPlaneNormal(SplitPlaneNormal<euclidean> { left: 1, right: 2, normal: Leaf { header: NodeHeaderEuclidean { bias: "1.1875" }, vector: [-1.0000, 0.0000] } })
    Tree 1: Descendants(Descendants { descendants: [2] })
    Tree 2: Descendants(Descendants { descendants: [0, 1] })
    Item 0: Leaf(Leaf { header: NodeHeaderEuclidean { bias: "0.0000" }, vector: [0.0000, 0.0000] })
    Item 1: Leaf(Leaf { header: NodeHeaderEuclidean { bias: "0.0000" }, vector: [1.0000, 0.0000] })
    Item 2: Leaf(Leaf { header: NodeHeaderEuclidean { bias: "0.0000" }, vector: [2.0000, 0.0000] })
>>>>>>> 693f77da
    "#);

    let mut wtxn = handle.env.write_txn().unwrap();
    let writer = Writer::new(handle.database, 0, 2);

    writer.del_item(&mut wtxn, 1).unwrap();

    writer.builder(&mut rng).n_trees(1).build(&mut wtxn).unwrap();
    wtxn.commit().unwrap();

    // after deleting the leaf, the split node should be replaced by a descendant
    insta::assert_snapshot!(handle, @r#"
    ==================
    Dumping index 0
    Root: Metadata { dimensions: 2, items: RoaringBitmap<[0, 2]>, roots: [0], distance: "euclidean" }
    Version: Version { major: 0, minor: 7, patch: 0 }
    Tree 0: Descendants(Descendants { descendants: [0, 2] })
    Item 0: Leaf(Leaf { header: NodeHeaderEuclidean { bias: "0.0000" }, vector: [0.0000, 0.0000] })
    Item 2: Leaf(Leaf { header: NodeHeaderEuclidean { bias: "0.0000" }, vector: [2.0000, 0.0000] })
    "#);
}

#[test]
fn delete_one_item_in_a_single_document_database() {
    let handle = create_database::<Cosine>();
    let mut rng = rng();
    let mut wtxn = handle.env.write_txn().unwrap();
    let writer = Writer::new(handle.database, 0, 2);

    // first, insert a bunch of elements
    writer.add_item(&mut wtxn, 0, &[0., 0.]).unwrap();
    writer.builder(&mut rng).build(&mut wtxn).unwrap();
    wtxn.commit().unwrap();

    insta::assert_snapshot!(handle, @r#"
    ==================
    Dumping index 0
    Root: Metadata { dimensions: 2, items: RoaringBitmap<[0]>, roots: [0], distance: "cosine" }
    Version: Version { major: 0, minor: 7, patch: 0 }
    Tree 0: Descendants(Descendants { descendants: [0] })
    Item 0: Leaf(Leaf { header: NodeHeaderCosine { norm: "0.0000" }, vector: [0.0000, 0.0000] })
    "#);

    let mut wtxn = handle.env.write_txn().unwrap();
    let writer = Writer::new(handle.database, 0, 2);

    writer.del_item(&mut wtxn, 0).unwrap();

    writer.builder(&mut rng).build(&mut wtxn).unwrap();
    wtxn.commit().unwrap();

    insta::assert_snapshot!(handle, @r#"
    ==================
    Dumping index 0
    Root: Metadata { dimensions: 2, items: RoaringBitmap<[]>, roots: [], distance: "cosine" }
    Version: Version { major: 0, minor: 7, patch: 0 }
    "#);
}

#[test]
fn delete_one_item() {
    let handle = create_database::<Euclidean>();
    let mut rng = rng();
    let mut wtxn = handle.env.write_txn().unwrap();
    let writer = Writer::new(handle.database, 0, 2);

    // first, insert a bunch of elements
    for i in 0..6 {
        writer.add_item(&mut wtxn, i, &[i as f32, 0.]).unwrap();
    }
    writer.builder(&mut rng).n_trees(1).build(&mut wtxn).unwrap();
    wtxn.commit().unwrap();

    insta::assert_snapshot!(handle, @r#"
    ==================
    Dumping index 0
    Root: Metadata { dimensions: 2, items: RoaringBitmap<[0, 1, 2, 3, 4, 5]>, roots: [0], distance: "euclidean" }
    Version: Version { major: 0, minor: 7, patch: 0 }
<<<<<<< HEAD
    Tree 0: SplitPlaneNormal(SplitPlaneNormal<euclidean> { left: 1, right: 6, normal: [1.0000, 0.0000] })
    Tree 1: Descendants(Descendants { descendants: [0] })
    Tree 2: Descendants(Descendants { descendants: [1, 5] })
    Tree 3: Descendants(Descendants { descendants: [4] })
    Tree 4: Descendants(Descendants { descendants: [2, 3] })
    Tree 5: SplitPlaneNormal(SplitPlaneNormal<euclidean> { left: 3, right: 4, normal: "none" })
    Tree 6: SplitPlaneNormal(SplitPlaneNormal<euclidean> { left: 2, right: 5, normal: "none" })
    Item 0: Leaf(Leaf { header: NodeHeaderEuclidean { bias: 0.0 }, vector: [0.0000, 0.0000] })
    Item 1: Leaf(Leaf { header: NodeHeaderEuclidean { bias: 0.0 }, vector: [1.0000, 0.0000] })
    Item 2: Leaf(Leaf { header: NodeHeaderEuclidean { bias: 0.0 }, vector: [2.0000, 0.0000] })
    Item 3: Leaf(Leaf { header: NodeHeaderEuclidean { bias: 0.0 }, vector: [3.0000, 0.0000] })
    Item 4: Leaf(Leaf { header: NodeHeaderEuclidean { bias: 0.0 }, vector: [4.0000, 0.0000] })
    Item 5: Leaf(Leaf { header: NodeHeaderEuclidean { bias: 0.0 }, vector: [5.0000, 0.0000] })
=======
    Tree 0: SplitPlaneNormal(SplitPlaneNormal<euclidean> { left: 3, right: 4, normal: Leaf { header: NodeHeaderEuclidean { bias: "-3.0143" }, vector: [1.0000, 0.0000] } })
    Tree 1: Descendants(Descendants { descendants: [0, 1] })
    Tree 2: Descendants(Descendants { descendants: [2, 3] })
    Tree 3: SplitPlaneNormal(SplitPlaneNormal<euclidean> { left: 1, right: 2, normal: Leaf { header: NodeHeaderEuclidean { bias: "-1.5000" }, vector: [1.0000, 0.0000] } })
    Tree 4: Descendants(Descendants { descendants: [4, 5] })
    Item 0: Leaf(Leaf { header: NodeHeaderEuclidean { bias: "0.0000" }, vector: [0.0000, 0.0000] })
    Item 1: Leaf(Leaf { header: NodeHeaderEuclidean { bias: "0.0000" }, vector: [1.0000, 0.0000] })
    Item 2: Leaf(Leaf { header: NodeHeaderEuclidean { bias: "0.0000" }, vector: [2.0000, 0.0000] })
    Item 3: Leaf(Leaf { header: NodeHeaderEuclidean { bias: "0.0000" }, vector: [3.0000, 0.0000] })
    Item 4: Leaf(Leaf { header: NodeHeaderEuclidean { bias: "0.0000" }, vector: [4.0000, 0.0000] })
    Item 5: Leaf(Leaf { header: NodeHeaderEuclidean { bias: "0.0000" }, vector: [5.0000, 0.0000] })
>>>>>>> 693f77da
    "#);

    let mut wtxn = handle.env.write_txn().unwrap();
    let writer = Writer::new(handle.database, 0, 2);

    writer.del_item(&mut wtxn, 3).unwrap();

    writer.builder(&mut rng).n_trees(1).build(&mut wtxn).unwrap();
    wtxn.commit().unwrap();

    insta::assert_snapshot!(handle, @r#"
    ==================
    Dumping index 0
    Root: Metadata { dimensions: 2, items: RoaringBitmap<[0, 1, 2, 4, 5]>, roots: [0], distance: "euclidean" }
    Version: Version { major: 0, minor: 7, patch: 0 }
    Tree 0: SplitPlaneNormal(SplitPlaneNormal<euclidean> { left: 3, right: 4, normal: Leaf { header: NodeHeaderEuclidean { bias: "-3.0143" }, vector: [1.0000, 0.0000] } })
    Tree 1: Descendants(Descendants { descendants: [0, 1] })
    Tree 2: Descendants(Descendants { descendants: [2] })
    Tree 3: SplitPlaneNormal(SplitPlaneNormal<euclidean> { left: 1, right: 2, normal: Leaf { header: NodeHeaderEuclidean { bias: "-1.5000" }, vector: [1.0000, 0.0000] } })
    Tree 4: Descendants(Descendants { descendants: [4, 5] })
    Item 0: Leaf(Leaf { header: NodeHeaderEuclidean { bias: "0.0000" }, vector: [0.0000, 0.0000] })
    Item 1: Leaf(Leaf { header: NodeHeaderEuclidean { bias: "0.0000" }, vector: [1.0000, 0.0000] })
    Item 2: Leaf(Leaf { header: NodeHeaderEuclidean { bias: "0.0000" }, vector: [2.0000, 0.0000] })
    Item 4: Leaf(Leaf { header: NodeHeaderEuclidean { bias: "0.0000" }, vector: [4.0000, 0.0000] })
    Item 5: Leaf(Leaf { header: NodeHeaderEuclidean { bias: "0.0000" }, vector: [5.0000, 0.0000] })
    "#);

    // delete the last item in a descendants node
    let mut wtxn = handle.env.write_txn().unwrap();
    let writer = Writer::new(handle.database, 0, 2);

    writer.del_item(&mut wtxn, 1).unwrap();

    writer.builder(&mut rng).n_trees(1).build(&mut wtxn).unwrap();
    wtxn.commit().unwrap();

    insta::assert_snapshot!(handle, @r#"
    ==================
    Dumping index 0
    Root: Metadata { dimensions: 2, items: RoaringBitmap<[0, 2, 4, 5]>, roots: [0], distance: "euclidean" }
    Version: Version { major: 0, minor: 7, patch: 0 }
    Tree 0: SplitPlaneNormal(SplitPlaneNormal<euclidean> { left: 3, right: 4, normal: Leaf { header: NodeHeaderEuclidean { bias: "-3.0143" }, vector: [1.0000, 0.0000] } })
    Tree 3: Descendants(Descendants { descendants: [0, 2] })
    Tree 4: Descendants(Descendants { descendants: [4, 5] })
    Item 0: Leaf(Leaf { header: NodeHeaderEuclidean { bias: "0.0000" }, vector: [0.0000, 0.0000] })
    Item 2: Leaf(Leaf { header: NodeHeaderEuclidean { bias: "0.0000" }, vector: [2.0000, 0.0000] })
    Item 4: Leaf(Leaf { header: NodeHeaderEuclidean { bias: "0.0000" }, vector: [4.0000, 0.0000] })
    Item 5: Leaf(Leaf { header: NodeHeaderEuclidean { bias: "0.0000" }, vector: [5.0000, 0.0000] })
    "#);
}

#[test]
fn add_one_item_incrementally_in_an_empty_db() {
    let handle = create_database::<Euclidean>();
    let mut rng = rng();
    let mut wtxn = handle.env.write_txn().unwrap();
    let writer = Writer::new(handle.database, 0, 2);
    writer.builder(&mut rng).n_trees(1).build(&mut wtxn).unwrap();
    wtxn.commit().unwrap();

    insta::assert_snapshot!(handle, @r#"
    ==================
    Dumping index 0
    Root: Metadata { dimensions: 2, items: RoaringBitmap<[]>, roots: [], distance: "euclidean" }
    Version: Version { major: 0, minor: 7, patch: 0 }
    "#);

    let mut wtxn = handle.env.write_txn().unwrap();
    let writer = Writer::new(handle.database, 0, 2);
    writer.add_item(&mut wtxn, 0, &[0., 0.]).unwrap();
    writer.builder(&mut rng).n_trees(1).build(&mut wtxn).unwrap();
    wtxn.commit().unwrap();

    insta::assert_snapshot!(handle, @r#"
    ==================
    Dumping index 0
    Root: Metadata { dimensions: 2, items: RoaringBitmap<[0]>, roots: [0], distance: "euclidean" }
    Version: Version { major: 0, minor: 7, patch: 0 }
    Tree 0: Descendants(Descendants { descendants: [0] })
    Item 0: Leaf(Leaf { header: NodeHeaderEuclidean { bias: "0.0000" }, vector: [0.0000, 0.0000] })
    "#);
}

#[test]
fn add_one_item_incrementally_in_a_one_item_db() {
    let handle = create_database::<Euclidean>();
    let mut rng = rng();
    let mut wtxn = handle.env.write_txn().unwrap();
    let writer = Writer::new(handle.database, 0, 2);
    writer.add_item(&mut wtxn, 0, &[0., 0.]).unwrap();
    writer.builder(&mut rng).n_trees(1).build(&mut wtxn).unwrap();
    wtxn.commit().unwrap();

    insta::assert_snapshot!(handle, @r#"
    ==================
    Dumping index 0
    Root: Metadata { dimensions: 2, items: RoaringBitmap<[0]>, roots: [0], distance: "euclidean" }
    Version: Version { major: 0, minor: 7, patch: 0 }
    Tree 0: Descendants(Descendants { descendants: [0] })
    Item 0: Leaf(Leaf { header: NodeHeaderEuclidean { bias: "0.0000" }, vector: [0.0000, 0.0000] })
    "#);

    let mut wtxn = handle.env.write_txn().unwrap();
    let writer = Writer::new(handle.database, 0, 2);
    writer.add_item(&mut wtxn, 1, &[1., 0.]).unwrap();
    writer.builder(&mut rng).n_trees(1).build(&mut wtxn).unwrap();
    wtxn.commit().unwrap();

    insta::assert_snapshot!(handle, @r#"
    ==================
    Dumping index 0
    Root: Metadata { dimensions: 2, items: RoaringBitmap<[0, 1]>, roots: [0], distance: "euclidean" }
    Version: Version { major: 0, minor: 7, patch: 0 }
    Tree 0: Descendants(Descendants { descendants: [0, 1] })
    Item 0: Leaf(Leaf { header: NodeHeaderEuclidean { bias: "0.0000" }, vector: [0.0000, 0.0000] })
    Item 1: Leaf(Leaf { header: NodeHeaderEuclidean { bias: "0.0000" }, vector: [1.0000, 0.0000] })
    "#);
}

#[test]
fn add_one_item_incrementally_to_create_a_split_node() {
    let handle = create_database::<Euclidean>();
    let mut rng = rng();
    let mut wtxn = handle.env.write_txn().unwrap();
    let writer = Writer::new(handle.database, 0, 2);
    writer.add_item(&mut wtxn, 0, &[0., 0.]).unwrap();
    writer.add_item(&mut wtxn, 1, &[1., 0.]).unwrap();
    writer.builder(&mut rng).n_trees(1).build(&mut wtxn).unwrap();
    wtxn.commit().unwrap();

    insta::assert_snapshot!(handle, @r#"
    ==================
    Dumping index 0
    Root: Metadata { dimensions: 2, items: RoaringBitmap<[0, 1]>, roots: [0], distance: "euclidean" }
    Version: Version { major: 0, minor: 7, patch: 0 }
    Tree 0: Descendants(Descendants { descendants: [0, 1] })
    Item 0: Leaf(Leaf { header: NodeHeaderEuclidean { bias: "0.0000" }, vector: [0.0000, 0.0000] })
    Item 1: Leaf(Leaf { header: NodeHeaderEuclidean { bias: "0.0000" }, vector: [1.0000, 0.0000] })
    "#);

    let mut wtxn = handle.env.write_txn().unwrap();
    let writer = Writer::new(handle.database, 0, 2);
    writer.add_item(&mut wtxn, 2, &[2., 0.]).unwrap();
    writer.builder(&mut rng).n_trees(1).build(&mut wtxn).unwrap();
    wtxn.commit().unwrap();

    insta::assert_snapshot!(handle, @r#"
    ==================
    Dumping index 0
    Root: Metadata { dimensions: 2, items: RoaringBitmap<[0, 1, 2]>, roots: [0], distance: "euclidean" }
    Version: Version { major: 0, minor: 7, patch: 0 }
<<<<<<< HEAD
    Tree 0: SplitPlaneNormal(SplitPlaneNormal<euclidean> { left: 1, right: 2, normal: [1.0000, 0.0000] })
    Tree 1: Descendants(Descendants { descendants: [0] })
    Tree 2: Descendants(Descendants { descendants: [1, 2] })
    Item 0: Leaf(Leaf { header: NodeHeaderEuclidean { bias: 0.0 }, vector: [0.0000, 0.0000] })
    Item 1: Leaf(Leaf { header: NodeHeaderEuclidean { bias: 0.0 }, vector: [1.0000, 0.0000] })
    Item 2: Leaf(Leaf { header: NodeHeaderEuclidean { bias: 0.0 }, vector: [2.0000, 0.0000] })
=======
    Tree 0: SplitPlaneNormal(SplitPlaneNormal<euclidean> { left: 1, right: 2, normal: Leaf { header: NodeHeaderEuclidean { bias: "1.2500" }, vector: [-1.0000, 0.0000] } })
    Tree 1: Descendants(Descendants { descendants: [2] })
    Tree 2: Descendants(Descendants { descendants: [0, 1] })
    Item 0: Leaf(Leaf { header: NodeHeaderEuclidean { bias: "0.0000" }, vector: [0.0000, 0.0000] })
    Item 1: Leaf(Leaf { header: NodeHeaderEuclidean { bias: "0.0000" }, vector: [1.0000, 0.0000] })
    Item 2: Leaf(Leaf { header: NodeHeaderEuclidean { bias: "0.0000" }, vector: [2.0000, 0.0000] })
>>>>>>> 693f77da
    "#);
}

#[test]
fn add_one_item_incrementally() {
    let handle = create_database::<Euclidean>();
    let mut rng = rng();
    let mut wtxn = handle.env.write_txn().unwrap();
    let writer = Writer::new(handle.database, 0, 2);

    for i in 0..6 {
        writer.add_item(&mut wtxn, i, &[i as f32, 0.]).unwrap();
    }
    writer.builder(&mut rng).n_trees(1).build(&mut wtxn).unwrap();
    wtxn.commit().unwrap();

    insta::assert_snapshot!(handle, @r#"
    ==================
    Dumping index 0
    Root: Metadata { dimensions: 2, items: RoaringBitmap<[0, 1, 2, 3, 4, 5]>, roots: [0], distance: "euclidean" }
    Version: Version { major: 0, minor: 7, patch: 0 }
<<<<<<< HEAD
    Tree 0: SplitPlaneNormal(SplitPlaneNormal<euclidean> { left: 1, right: 6, normal: [1.0000, 0.0000] })
    Tree 1: Descendants(Descendants { descendants: [0] })
    Tree 2: Descendants(Descendants { descendants: [1, 5] })
    Tree 3: Descendants(Descendants { descendants: [4] })
    Tree 4: Descendants(Descendants { descendants: [2, 3] })
    Tree 5: SplitPlaneNormal(SplitPlaneNormal<euclidean> { left: 3, right: 4, normal: "none" })
    Tree 6: SplitPlaneNormal(SplitPlaneNormal<euclidean> { left: 2, right: 5, normal: "none" })
    Item 0: Leaf(Leaf { header: NodeHeaderEuclidean { bias: 0.0 }, vector: [0.0000, 0.0000] })
    Item 1: Leaf(Leaf { header: NodeHeaderEuclidean { bias: 0.0 }, vector: [1.0000, 0.0000] })
    Item 2: Leaf(Leaf { header: NodeHeaderEuclidean { bias: 0.0 }, vector: [2.0000, 0.0000] })
    Item 3: Leaf(Leaf { header: NodeHeaderEuclidean { bias: 0.0 }, vector: [3.0000, 0.0000] })
    Item 4: Leaf(Leaf { header: NodeHeaderEuclidean { bias: 0.0 }, vector: [4.0000, 0.0000] })
    Item 5: Leaf(Leaf { header: NodeHeaderEuclidean { bias: 0.0 }, vector: [5.0000, 0.0000] })
=======
    Tree 0: SplitPlaneNormal(SplitPlaneNormal<euclidean> { left: 3, right: 4, normal: Leaf { header: NodeHeaderEuclidean { bias: "-3.0143" }, vector: [1.0000, 0.0000] } })
    Tree 1: Descendants(Descendants { descendants: [0, 1] })
    Tree 2: Descendants(Descendants { descendants: [2, 3] })
    Tree 3: SplitPlaneNormal(SplitPlaneNormal<euclidean> { left: 1, right: 2, normal: Leaf { header: NodeHeaderEuclidean { bias: "-1.5000" }, vector: [1.0000, 0.0000] } })
    Tree 4: Descendants(Descendants { descendants: [4, 5] })
    Item 0: Leaf(Leaf { header: NodeHeaderEuclidean { bias: "0.0000" }, vector: [0.0000, 0.0000] })
    Item 1: Leaf(Leaf { header: NodeHeaderEuclidean { bias: "0.0000" }, vector: [1.0000, 0.0000] })
    Item 2: Leaf(Leaf { header: NodeHeaderEuclidean { bias: "0.0000" }, vector: [2.0000, 0.0000] })
    Item 3: Leaf(Leaf { header: NodeHeaderEuclidean { bias: "0.0000" }, vector: [3.0000, 0.0000] })
    Item 4: Leaf(Leaf { header: NodeHeaderEuclidean { bias: "0.0000" }, vector: [4.0000, 0.0000] })
    Item 5: Leaf(Leaf { header: NodeHeaderEuclidean { bias: "0.0000" }, vector: [5.0000, 0.0000] })
>>>>>>> 693f77da
    "#);

    let mut wtxn = handle.env.write_txn().unwrap();
    let writer = Writer::new(handle.database, 0, 2);

    writer.add_item(&mut wtxn, 25, &[25., 0.]).unwrap();

    writer.builder(&mut rng).n_trees(1).build(&mut wtxn).unwrap();
    wtxn.commit().unwrap();

    insta::assert_snapshot!(handle, @r#"
    ==================
    Dumping index 0
    Root: Metadata { dimensions: 2, items: RoaringBitmap<[0, 1, 2, 3, 4, 5, 25]>, roots: [0], distance: "euclidean" }
    Version: Version { major: 0, minor: 7, patch: 0 }
<<<<<<< HEAD
    Tree 0: SplitPlaneNormal(SplitPlaneNormal<euclidean> { left: 1, right: 6, normal: [1.0000, 0.0000] })
    Tree 1: Descendants(Descendants { descendants: [0] })
    Tree 2: Descendants(Descendants { descendants: [1, 5] })
    Tree 3: Descendants(Descendants { descendants: [4] })
    Tree 4: SplitPlaneNormal(SplitPlaneNormal<euclidean> { left: 7, right: 8, normal: "none" })
    Tree 5: SplitPlaneNormal(SplitPlaneNormal<euclidean> { left: 3, right: 4, normal: "none" })
    Tree 6: SplitPlaneNormal(SplitPlaneNormal<euclidean> { left: 2, right: 5, normal: "none" })
    Tree 7: Descendants(Descendants { descendants: [3] })
    Tree 8: Descendants(Descendants { descendants: [2, 25] })
    Item 0: Leaf(Leaf { header: NodeHeaderEuclidean { bias: 0.0 }, vector: [0.0000, 0.0000] })
    Item 1: Leaf(Leaf { header: NodeHeaderEuclidean { bias: 0.0 }, vector: [1.0000, 0.0000] })
    Item 2: Leaf(Leaf { header: NodeHeaderEuclidean { bias: 0.0 }, vector: [2.0000, 0.0000] })
    Item 3: Leaf(Leaf { header: NodeHeaderEuclidean { bias: 0.0 }, vector: [3.0000, 0.0000] })
    Item 4: Leaf(Leaf { header: NodeHeaderEuclidean { bias: 0.0 }, vector: [4.0000, 0.0000] })
    Item 5: Leaf(Leaf { header: NodeHeaderEuclidean { bias: 0.0 }, vector: [5.0000, 0.0000] })
    Item 25: Leaf(Leaf { header: NodeHeaderEuclidean { bias: 0.0 }, vector: [25.0000, 0.0000] })
=======
    Tree 0: SplitPlaneNormal(SplitPlaneNormal<euclidean> { left: 3, right: 4, normal: Leaf { header: NodeHeaderEuclidean { bias: "-3.0143" }, vector: [1.0000, 0.0000] } })
    Tree 1: Descendants(Descendants { descendants: [0, 1] })
    Tree 2: Descendants(Descendants { descendants: [2, 3] })
    Tree 3: SplitPlaneNormal(SplitPlaneNormal<euclidean> { left: 1, right: 2, normal: Leaf { header: NodeHeaderEuclidean { bias: "-1.5000" }, vector: [1.0000, 0.0000] } })
    Tree 4: SplitPlaneNormal(SplitPlaneNormal<euclidean> { left: 5, right: 6, normal: Leaf { header: NodeHeaderEuclidean { bias: "-14.6429" }, vector: [1.0000, 0.0000] } })
    Tree 5: Descendants(Descendants { descendants: [4, 5] })
    Tree 6: Descendants(Descendants { descendants: [25] })
    Item 0: Leaf(Leaf { header: NodeHeaderEuclidean { bias: "0.0000" }, vector: [0.0000, 0.0000] })
    Item 1: Leaf(Leaf { header: NodeHeaderEuclidean { bias: "0.0000" }, vector: [1.0000, 0.0000] })
    Item 2: Leaf(Leaf { header: NodeHeaderEuclidean { bias: "0.0000" }, vector: [2.0000, 0.0000] })
    Item 3: Leaf(Leaf { header: NodeHeaderEuclidean { bias: "0.0000" }, vector: [3.0000, 0.0000] })
    Item 4: Leaf(Leaf { header: NodeHeaderEuclidean { bias: "0.0000" }, vector: [4.0000, 0.0000] })
    Item 5: Leaf(Leaf { header: NodeHeaderEuclidean { bias: "0.0000" }, vector: [5.0000, 0.0000] })
    Item 25: Leaf(Leaf { header: NodeHeaderEuclidean { bias: "0.0000" }, vector: [25.0000, 0.0000] })
>>>>>>> 693f77da
    "#);

    let mut wtxn = handle.env.write_txn().unwrap();
    let writer = Writer::new(handle.database, 0, 2);

    writer.add_item(&mut wtxn, 8, &[8., 0.]).unwrap();

    writer.builder(&mut rng).n_trees(1).build(&mut wtxn).unwrap();
    wtxn.commit().unwrap();

    insta::assert_snapshot!(handle, @r#"
    ==================
    Dumping index 0
    Root: Metadata { dimensions: 2, items: RoaringBitmap<[0, 1, 2, 3, 4, 5, 8, 25]>, roots: [0], distance: "euclidean" }
    Version: Version { major: 0, minor: 7, patch: 0 }
<<<<<<< HEAD
    Tree 0: SplitPlaneNormal(SplitPlaneNormal<euclidean> { left: 1, right: 6, normal: [1.0000, 0.0000] })
    Tree 1: Descendants(Descendants { descendants: [0] })
    Tree 2: Descendants(Descendants { descendants: [1, 5] })
    Tree 3: Descendants(Descendants { descendants: [4] })
    Tree 4: SplitPlaneNormal(SplitPlaneNormal<euclidean> { left: 7, right: 8, normal: "none" })
    Tree 5: SplitPlaneNormal(SplitPlaneNormal<euclidean> { left: 3, right: 4, normal: "none" })
    Tree 6: SplitPlaneNormal(SplitPlaneNormal<euclidean> { left: 2, right: 5, normal: "none" })
    Tree 7: Descendants(Descendants { descendants: [3, 8] })
    Tree 8: Descendants(Descendants { descendants: [2, 25] })
    Item 0: Leaf(Leaf { header: NodeHeaderEuclidean { bias: 0.0 }, vector: [0.0000, 0.0000] })
    Item 1: Leaf(Leaf { header: NodeHeaderEuclidean { bias: 0.0 }, vector: [1.0000, 0.0000] })
    Item 2: Leaf(Leaf { header: NodeHeaderEuclidean { bias: 0.0 }, vector: [2.0000, 0.0000] })
    Item 3: Leaf(Leaf { header: NodeHeaderEuclidean { bias: 0.0 }, vector: [3.0000, 0.0000] })
    Item 4: Leaf(Leaf { header: NodeHeaderEuclidean { bias: 0.0 }, vector: [4.0000, 0.0000] })
    Item 5: Leaf(Leaf { header: NodeHeaderEuclidean { bias: 0.0 }, vector: [5.0000, 0.0000] })
    Item 8: Leaf(Leaf { header: NodeHeaderEuclidean { bias: 0.0 }, vector: [8.0000, 0.0000] })
    Item 25: Leaf(Leaf { header: NodeHeaderEuclidean { bias: 0.0 }, vector: [25.0000, 0.0000] })
=======
    Tree 0: SplitPlaneNormal(SplitPlaneNormal<euclidean> { left: 3, right: 4, normal: Leaf { header: NodeHeaderEuclidean { bias: "-3.0143" }, vector: [1.0000, 0.0000] } })
    Tree 1: Descendants(Descendants { descendants: [0, 1] })
    Tree 2: Descendants(Descendants { descendants: [2, 3] })
    Tree 3: SplitPlaneNormal(SplitPlaneNormal<euclidean> { left: 1, right: 2, normal: Leaf { header: NodeHeaderEuclidean { bias: "-1.5000" }, vector: [1.0000, 0.0000] } })
    Tree 4: SplitPlaneNormal(SplitPlaneNormal<euclidean> { left: 5, right: 6, normal: Leaf { header: NodeHeaderEuclidean { bias: "-14.6429" }, vector: [1.0000, 0.0000] } })
    Tree 5: SplitPlaneNormal(SplitPlaneNormal<euclidean> { left: 7, right: 8, normal: Leaf { header: NodeHeaderEuclidean { bias: "-6.3333" }, vector: [1.0000, 0.0000] } })
    Tree 6: Descendants(Descendants { descendants: [25] })
    Tree 7: Descendants(Descendants { descendants: [4, 5] })
    Tree 8: Descendants(Descendants { descendants: [8] })
    Item 0: Leaf(Leaf { header: NodeHeaderEuclidean { bias: "0.0000" }, vector: [0.0000, 0.0000] })
    Item 1: Leaf(Leaf { header: NodeHeaderEuclidean { bias: "0.0000" }, vector: [1.0000, 0.0000] })
    Item 2: Leaf(Leaf { header: NodeHeaderEuclidean { bias: "0.0000" }, vector: [2.0000, 0.0000] })
    Item 3: Leaf(Leaf { header: NodeHeaderEuclidean { bias: "0.0000" }, vector: [3.0000, 0.0000] })
    Item 4: Leaf(Leaf { header: NodeHeaderEuclidean { bias: "0.0000" }, vector: [4.0000, 0.0000] })
    Item 5: Leaf(Leaf { header: NodeHeaderEuclidean { bias: "0.0000" }, vector: [5.0000, 0.0000] })
    Item 8: Leaf(Leaf { header: NodeHeaderEuclidean { bias: "0.0000" }, vector: [8.0000, 0.0000] })
    Item 25: Leaf(Leaf { header: NodeHeaderEuclidean { bias: "0.0000" }, vector: [25.0000, 0.0000] })
>>>>>>> 693f77da
    "#);
}

#[test]
fn delete_extraneous_tree() {
    let handle = create_database::<Euclidean>();
    let mut rng = rng();

    let mut wtxn = handle.env.write_txn().unwrap();
    let writer = Writer::new(handle.database, 0, 4);
    for i in 0..5 {
        writer.add_item(&mut wtxn, i, &[i as f32, 0., 0., 0.]).unwrap();
    }
    // 5 nodes of 4 dimensions should create 3 trees by default.
    writer.builder(&mut rng).build(&mut wtxn).unwrap();
    wtxn.commit().unwrap();

    insta::assert_snapshot!(handle, @r#"
    ==================
    Dumping index 0
    Root: Metadata { dimensions: 4, items: RoaringBitmap<[0, 1, 2, 3, 4]>, roots: [0, 1], distance: "euclidean" }
    Version: Version { major: 0, minor: 7, patch: 0 }
<<<<<<< HEAD
    Tree 0: SplitPlaneNormal(SplitPlaneNormal<euclidean> { left: 4, right: 5, normal: [1.0000, 0.0000, 0.0000, 0.0000] })
    Tree 1: SplitPlaneNormal(SplitPlaneNormal<euclidean> { left: 2, right: 3, normal: [-1.0000, 0.0000, 0.0000, 0.0000] })
    Tree 2: Descendants(Descendants { descendants: [1, 2, 3, 4] })
    Tree 3: Descendants(Descendants { descendants: [0] })
    Tree 4: Descendants(Descendants { descendants: [0] })
    Tree 5: Descendants(Descendants { descendants: [1, 2, 3, 4] })
    Item 0: Leaf(Leaf { header: NodeHeaderEuclidean { bias: 0.0 }, vector: [0.0000, 0.0000, 0.0000, 0.0000] })
    Item 1: Leaf(Leaf { header: NodeHeaderEuclidean { bias: 0.0 }, vector: [1.0000, 0.0000, 0.0000, 0.0000] })
    Item 2: Leaf(Leaf { header: NodeHeaderEuclidean { bias: 0.0 }, vector: [2.0000, 0.0000, 0.0000, 0.0000] })
    Item 3: Leaf(Leaf { header: NodeHeaderEuclidean { bias: 0.0 }, vector: [3.0000, 0.0000, 0.0000, 0.0000] })
    Item 4: Leaf(Leaf { header: NodeHeaderEuclidean { bias: 0.0 }, vector: [4.0000, 0.0000, 0.0000, 0.0000] })
=======
    Tree 0: SplitPlaneNormal(SplitPlaneNormal<euclidean> { left: 2, right: 3, normal: Leaf { header: NodeHeaderEuclidean { bias: "-1.9500" }, vector: [1.0000, 0.0000, 0.0000, 0.0000] } })
    Tree 1: SplitPlaneNormal(SplitPlaneNormal<euclidean> { left: 5, right: 6, normal: Leaf { header: NodeHeaderEuclidean { bias: "1.7333" }, vector: [-1.0000, 0.0000, 0.0000, 0.0000] } })
    Tree 2: Descendants(Descendants { descendants: [0, 1] })
    Tree 3: Descendants(Descendants { descendants: [2, 3, 4] })
    Tree 5: Descendants(Descendants { descendants: [2, 3, 4] })
    Tree 6: Descendants(Descendants { descendants: [0, 1] })
    Item 0: Leaf(Leaf { header: NodeHeaderEuclidean { bias: "0.0000" }, vector: [0.0000, 0.0000, 0.0000, 0.0000] })
    Item 1: Leaf(Leaf { header: NodeHeaderEuclidean { bias: "0.0000" }, vector: [1.0000, 0.0000, 0.0000, 0.0000] })
    Item 2: Leaf(Leaf { header: NodeHeaderEuclidean { bias: "0.0000" }, vector: [2.0000, 0.0000, 0.0000, 0.0000] })
    Item 3: Leaf(Leaf { header: NodeHeaderEuclidean { bias: "0.0000" }, vector: [3.0000, 0.0000, 0.0000, 0.0000] })
    Item 4: Leaf(Leaf { header: NodeHeaderEuclidean { bias: "0.0000" }, vector: [4.0000, 0.0000, 0.0000, 0.0000] })
>>>>>>> 693f77da
    "#);

    let mut wtxn = handle.env.write_txn().unwrap();
    let writer = Writer::new(handle.database, 0, 2);
    writer.builder(&mut rng).n_trees(2).build(&mut wtxn).unwrap();
    wtxn.commit().unwrap();

    insta::assert_snapshot!(handle, @r#"
    ==================
    Dumping index 0
    Root: Metadata { dimensions: 2, items: RoaringBitmap<[0, 1, 2, 3, 4]>, roots: [0, 1], distance: "euclidean" }
    Version: Version { major: 0, minor: 7, patch: 0 }
<<<<<<< HEAD
    Tree 0: SplitPlaneNormal(SplitPlaneNormal<euclidean> { left: 4, right: 5, normal: [1.0000, 0.0000, 0.0000, 0.0000] })
    Tree 1: SplitPlaneNormal(SplitPlaneNormal<euclidean> { left: 2, right: 3, normal: [-1.0000, 0.0000, 0.0000, 0.0000] })
    Tree 2: Descendants(Descendants { descendants: [1, 2, 3, 4] })
    Tree 3: Descendants(Descendants { descendants: [0] })
    Tree 4: Descendants(Descendants { descendants: [0] })
    Tree 5: Descendants(Descendants { descendants: [1, 2, 3, 4] })
    Item 0: Leaf(Leaf { header: NodeHeaderEuclidean { bias: 0.0 }, vector: [0.0000, 0.0000, 0.0000, 0.0000] })
    Item 1: Leaf(Leaf { header: NodeHeaderEuclidean { bias: 0.0 }, vector: [1.0000, 0.0000, 0.0000, 0.0000] })
    Item 2: Leaf(Leaf { header: NodeHeaderEuclidean { bias: 0.0 }, vector: [2.0000, 0.0000, 0.0000, 0.0000] })
    Item 3: Leaf(Leaf { header: NodeHeaderEuclidean { bias: 0.0 }, vector: [3.0000, 0.0000, 0.0000, 0.0000] })
    Item 4: Leaf(Leaf { header: NodeHeaderEuclidean { bias: 0.0 }, vector: [4.0000, 0.0000, 0.0000, 0.0000] })
=======
    Tree 0: SplitPlaneNormal(SplitPlaneNormal<euclidean> { left: 2, right: 3, normal: Leaf { header: NodeHeaderEuclidean { bias: "-1.9500" }, vector: [1.0000, 0.0000, 0.0000, 0.0000] } })
    Tree 1: SplitPlaneNormal(SplitPlaneNormal<euclidean> { left: 5, right: 6, normal: Leaf { header: NodeHeaderEuclidean { bias: "1.7333" }, vector: [-1.0000, 0.0000, 0.0000, 0.0000] } })
    Tree 2: Descendants(Descendants { descendants: [0, 1] })
    Tree 3: Descendants(Descendants { descendants: [2, 3, 4] })
    Tree 5: Descendants(Descendants { descendants: [2, 3, 4] })
    Tree 6: Descendants(Descendants { descendants: [0, 1] })
    Item 0: Leaf(Leaf { header: NodeHeaderEuclidean { bias: "0.0000" }, vector: [0.0000, 0.0000, 0.0000, 0.0000] })
    Item 1: Leaf(Leaf { header: NodeHeaderEuclidean { bias: "0.0000" }, vector: [1.0000, 0.0000, 0.0000, 0.0000] })
    Item 2: Leaf(Leaf { header: NodeHeaderEuclidean { bias: "0.0000" }, vector: [2.0000, 0.0000, 0.0000, 0.0000] })
    Item 3: Leaf(Leaf { header: NodeHeaderEuclidean { bias: "0.0000" }, vector: [3.0000, 0.0000, 0.0000, 0.0000] })
    Item 4: Leaf(Leaf { header: NodeHeaderEuclidean { bias: "0.0000" }, vector: [4.0000, 0.0000, 0.0000, 0.0000] })
>>>>>>> 693f77da
    "#);

    let mut wtxn = handle.env.write_txn().unwrap();
    let writer = Writer::new(handle.database, 0, 2);
    writer.builder(&mut rng).n_trees(1).build(&mut wtxn).unwrap();
    wtxn.commit().unwrap();

    insta::assert_snapshot!(handle, @r#"
    ==================
    Dumping index 0
    Root: Metadata { dimensions: 2, items: RoaringBitmap<[0, 1, 2, 3, 4]>, roots: [1], distance: "euclidean" }
    Version: Version { major: 0, minor: 7, patch: 0 }
<<<<<<< HEAD
    Tree 1: SplitPlaneNormal(SplitPlaneNormal<euclidean> { left: 2, right: 3, normal: [-1.0000, 0.0000, 0.0000, 0.0000] })
    Tree 2: Descendants(Descendants { descendants: [1, 2, 3, 4] })
    Tree 3: Descendants(Descendants { descendants: [0] })
    Item 0: Leaf(Leaf { header: NodeHeaderEuclidean { bias: 0.0 }, vector: [0.0000, 0.0000, 0.0000, 0.0000] })
    Item 1: Leaf(Leaf { header: NodeHeaderEuclidean { bias: 0.0 }, vector: [1.0000, 0.0000, 0.0000, 0.0000] })
    Item 2: Leaf(Leaf { header: NodeHeaderEuclidean { bias: 0.0 }, vector: [2.0000, 0.0000, 0.0000, 0.0000] })
    Item 3: Leaf(Leaf { header: NodeHeaderEuclidean { bias: 0.0 }, vector: [3.0000, 0.0000, 0.0000, 0.0000] })
    Item 4: Leaf(Leaf { header: NodeHeaderEuclidean { bias: 0.0 }, vector: [4.0000, 0.0000, 0.0000, 0.0000] })
=======
    Tree 1: SplitPlaneNormal(SplitPlaneNormal<euclidean> { left: 5, right: 6, normal: Leaf { header: NodeHeaderEuclidean { bias: "1.7333" }, vector: [-1.0000, 0.0000, 0.0000, 0.0000] } })
    Tree 5: Descendants(Descendants { descendants: [2, 3, 4] })
    Tree 6: Descendants(Descendants { descendants: [0, 1] })
    Item 0: Leaf(Leaf { header: NodeHeaderEuclidean { bias: "0.0000" }, vector: [0.0000, 0.0000, 0.0000, 0.0000] })
    Item 1: Leaf(Leaf { header: NodeHeaderEuclidean { bias: "0.0000" }, vector: [1.0000, 0.0000, 0.0000, 0.0000] })
    Item 2: Leaf(Leaf { header: NodeHeaderEuclidean { bias: "0.0000" }, vector: [2.0000, 0.0000, 0.0000, 0.0000] })
    Item 3: Leaf(Leaf { header: NodeHeaderEuclidean { bias: "0.0000" }, vector: [3.0000, 0.0000, 0.0000, 0.0000] })
    Item 4: Leaf(Leaf { header: NodeHeaderEuclidean { bias: "0.0000" }, vector: [4.0000, 0.0000, 0.0000, 0.0000] })
>>>>>>> 693f77da
    "#);
}

// See https://github.com/meilisearch/arroy/issues/117
#[test]
fn create_root_split_node_with_empty_child() {
    let handle = create_database::<Euclidean>();
    let mut rng = rng();
    let mut wtxn = handle.env.write_txn().unwrap();
    let writer = Writer::new(handle.database, 0, 2);

    for i in 0..6 {
        writer.add_item(&mut wtxn, i, &[i as f32, 0.]).unwrap();
    }
    writer.builder(&mut rng).n_trees(1).build(&mut wtxn).unwrap();
    wtxn.commit().unwrap();

    insta::assert_snapshot!(handle, @r#"
    ==================
    Dumping index 0
    Root: Metadata { dimensions: 2, items: RoaringBitmap<[0, 1, 2, 3, 4, 5]>, roots: [0], distance: "euclidean" }
    Version: Version { major: 0, minor: 7, patch: 0 }
<<<<<<< HEAD
    Tree 0: SplitPlaneNormal(SplitPlaneNormal<euclidean> { left: 1, right: 6, normal: [1.0000, 0.0000] })
    Tree 1: Descendants(Descendants { descendants: [0] })
    Tree 2: Descendants(Descendants { descendants: [1, 5] })
    Tree 3: Descendants(Descendants { descendants: [4] })
    Tree 4: Descendants(Descendants { descendants: [2, 3] })
    Tree 5: SplitPlaneNormal(SplitPlaneNormal<euclidean> { left: 3, right: 4, normal: "none" })
    Tree 6: SplitPlaneNormal(SplitPlaneNormal<euclidean> { left: 2, right: 5, normal: "none" })
    Item 0: Leaf(Leaf { header: NodeHeaderEuclidean { bias: 0.0 }, vector: [0.0000, 0.0000] })
    Item 1: Leaf(Leaf { header: NodeHeaderEuclidean { bias: 0.0 }, vector: [1.0000, 0.0000] })
    Item 2: Leaf(Leaf { header: NodeHeaderEuclidean { bias: 0.0 }, vector: [2.0000, 0.0000] })
    Item 3: Leaf(Leaf { header: NodeHeaderEuclidean { bias: 0.0 }, vector: [3.0000, 0.0000] })
    Item 4: Leaf(Leaf { header: NodeHeaderEuclidean { bias: 0.0 }, vector: [4.0000, 0.0000] })
    Item 5: Leaf(Leaf { header: NodeHeaderEuclidean { bias: 0.0 }, vector: [5.0000, 0.0000] })
=======
    Tree 0: SplitPlaneNormal(SplitPlaneNormal<euclidean> { left: 3, right: 4, normal: Leaf { header: NodeHeaderEuclidean { bias: "-3.0143" }, vector: [1.0000, 0.0000] } })
    Tree 1: Descendants(Descendants { descendants: [0, 1] })
    Tree 2: Descendants(Descendants { descendants: [2, 3] })
    Tree 3: SplitPlaneNormal(SplitPlaneNormal<euclidean> { left: 1, right: 2, normal: Leaf { header: NodeHeaderEuclidean { bias: "-1.5000" }, vector: [1.0000, 0.0000] } })
    Tree 4: Descendants(Descendants { descendants: [4, 5] })
    Item 0: Leaf(Leaf { header: NodeHeaderEuclidean { bias: "0.0000" }, vector: [0.0000, 0.0000] })
    Item 1: Leaf(Leaf { header: NodeHeaderEuclidean { bias: "0.0000" }, vector: [1.0000, 0.0000] })
    Item 2: Leaf(Leaf { header: NodeHeaderEuclidean { bias: "0.0000" }, vector: [2.0000, 0.0000] })
    Item 3: Leaf(Leaf { header: NodeHeaderEuclidean { bias: "0.0000" }, vector: [3.0000, 0.0000] })
    Item 4: Leaf(Leaf { header: NodeHeaderEuclidean { bias: "0.0000" }, vector: [4.0000, 0.0000] })
    Item 5: Leaf(Leaf { header: NodeHeaderEuclidean { bias: "0.0000" }, vector: [5.0000, 0.0000] })
>>>>>>> 693f77da
    "#);

    println!("HEEEEEERE");
    let mut wtxn = handle.env.write_txn().unwrap();
    let writer = Writer::new(handle.database, 0, 2);

    // if we delete the 1 and 5 the tree node 4 should remove itself and be replaced by the 3rd one
    writer.del_item(&mut wtxn, 1).unwrap();
    writer.del_item(&mut wtxn, 5).unwrap();
    writer.builder(&mut rng).n_trees(1).build(&mut wtxn).unwrap();
    wtxn.commit().unwrap();

    insta::assert_snapshot!(handle, @r#"
    ==================
    Dumping index 0
    Root: Metadata { dimensions: 2, items: RoaringBitmap<[0, 2, 3, 4]>, roots: [0], distance: "euclidean" }
    Version: Version { major: 0, minor: 7, patch: 0 }
    Tree 0: SplitPlaneNormal(SplitPlaneNormal<euclidean> { left: 3, right: 4, normal: Leaf { header: NodeHeaderEuclidean { bias: "-3.0143" }, vector: [1.0000, 0.0000] } })
    Tree 1: Descendants(Descendants { descendants: [0] })
<<<<<<< HEAD
    Tree 3: Descendants(Descendants { descendants: [4] })
    Tree 4: Descendants(Descendants { descendants: [2, 3] })
    Tree 5: SplitPlaneNormal(SplitPlaneNormal<euclidean> { left: 3, right: 4, normal: "none" })
    Item 0: Leaf(Leaf { header: NodeHeaderEuclidean { bias: 0.0 }, vector: [0.0000, 0.0000] })
    Item 2: Leaf(Leaf { header: NodeHeaderEuclidean { bias: 0.0 }, vector: [2.0000, 0.0000] })
    Item 3: Leaf(Leaf { header: NodeHeaderEuclidean { bias: 0.0 }, vector: [3.0000, 0.0000] })
    Item 4: Leaf(Leaf { header: NodeHeaderEuclidean { bias: 0.0 }, vector: [4.0000, 0.0000] })
=======
    Tree 2: Descendants(Descendants { descendants: [2, 3] })
    Tree 3: SplitPlaneNormal(SplitPlaneNormal<euclidean> { left: 1, right: 2, normal: Leaf { header: NodeHeaderEuclidean { bias: "-1.5000" }, vector: [1.0000, 0.0000] } })
    Tree 4: Descendants(Descendants { descendants: [4] })
    Item 0: Leaf(Leaf { header: NodeHeaderEuclidean { bias: "0.0000" }, vector: [0.0000, 0.0000] })
    Item 2: Leaf(Leaf { header: NodeHeaderEuclidean { bias: "0.0000" }, vector: [2.0000, 0.0000] })
    Item 3: Leaf(Leaf { header: NodeHeaderEuclidean { bias: "0.0000" }, vector: [3.0000, 0.0000] })
    Item 4: Leaf(Leaf { header: NodeHeaderEuclidean { bias: "0.0000" }, vector: [4.0000, 0.0000] })
>>>>>>> 693f77da
    "#);

    let mut wtxn = handle.env.write_txn().unwrap();
    let writer = Writer::new(handle.database, 0, 2);

    // if we remove 0, then the root node must update itself as well
    writer.del_item(&mut wtxn, 0).unwrap();
    writer.builder(&mut rng).n_trees(1).build(&mut wtxn).unwrap();
    wtxn.commit().unwrap();

    insta::assert_snapshot!(handle, @r#"
    ==================
    Dumping index 0
    Root: Metadata { dimensions: 2, items: RoaringBitmap<[2, 3, 4]>, roots: [0], distance: "euclidean" }
    Version: Version { major: 0, minor: 7, patch: 0 }
<<<<<<< HEAD
    Tree 3: Descendants(Descendants { descendants: [4] })
    Tree 4: Descendants(Descendants { descendants: [2, 3] })
    Tree 5: SplitPlaneNormal(SplitPlaneNormal<euclidean> { left: 3, right: 4, normal: "none" })
    Item 2: Leaf(Leaf { header: NodeHeaderEuclidean { bias: 0.0 }, vector: [2.0000, 0.0000] })
    Item 3: Leaf(Leaf { header: NodeHeaderEuclidean { bias: 0.0 }, vector: [3.0000, 0.0000] })
    Item 4: Leaf(Leaf { header: NodeHeaderEuclidean { bias: 0.0 }, vector: [4.0000, 0.0000] })
=======
    Tree 0: SplitPlaneNormal(SplitPlaneNormal<euclidean> { left: 3, right: 4, normal: Leaf { header: NodeHeaderEuclidean { bias: "-3.0143" }, vector: [1.0000, 0.0000] } })
    Tree 3: Descendants(Descendants { descendants: [2, 3] })
    Tree 4: Descendants(Descendants { descendants: [4] })
    Item 2: Leaf(Leaf { header: NodeHeaderEuclidean { bias: "0.0000" }, vector: [2.0000, 0.0000] })
    Item 3: Leaf(Leaf { header: NodeHeaderEuclidean { bias: "0.0000" }, vector: [3.0000, 0.0000] })
    Item 4: Leaf(Leaf { header: NodeHeaderEuclidean { bias: "0.0000" }, vector: [4.0000, 0.0000] })
>>>>>>> 693f77da
    "#);
}

#[test]
fn reuse_node_id() {
    let handle = create_database::<Euclidean>();
    let mut rng = rng();
    let mut wtxn = handle.env.write_txn().unwrap();
    let writer = Writer::new(handle.database, 0, 2);

    for i in 0..6 {
        writer.add_item(&mut wtxn, i, &[i as f32, 0.]).unwrap();
    }
    writer.builder(&mut rng).n_trees(1).build(&mut wtxn).unwrap();
    wtxn.commit().unwrap();

    insta::assert_snapshot!(handle, @r#"
    ==================
    Dumping index 0
    Root: Metadata { dimensions: 2, items: RoaringBitmap<[0, 1, 2, 3, 4, 5]>, roots: [0], distance: "euclidean" }
    Version: Version { major: 0, minor: 7, patch: 0 }
<<<<<<< HEAD
    Tree 0: SplitPlaneNormal(SplitPlaneNormal<euclidean> { left: 1, right: 6, normal: [1.0000, 0.0000] })
    Tree 1: Descendants(Descendants { descendants: [0] })
    Tree 2: Descendants(Descendants { descendants: [1, 5] })
    Tree 3: Descendants(Descendants { descendants: [4] })
    Tree 4: Descendants(Descendants { descendants: [2, 3] })
    Tree 5: SplitPlaneNormal(SplitPlaneNormal<euclidean> { left: 3, right: 4, normal: "none" })
    Tree 6: SplitPlaneNormal(SplitPlaneNormal<euclidean> { left: 2, right: 5, normal: "none" })
    Item 0: Leaf(Leaf { header: NodeHeaderEuclidean { bias: 0.0 }, vector: [0.0000, 0.0000] })
    Item 1: Leaf(Leaf { header: NodeHeaderEuclidean { bias: 0.0 }, vector: [1.0000, 0.0000] })
    Item 2: Leaf(Leaf { header: NodeHeaderEuclidean { bias: 0.0 }, vector: [2.0000, 0.0000] })
    Item 3: Leaf(Leaf { header: NodeHeaderEuclidean { bias: 0.0 }, vector: [3.0000, 0.0000] })
    Item 4: Leaf(Leaf { header: NodeHeaderEuclidean { bias: 0.0 }, vector: [4.0000, 0.0000] })
    Item 5: Leaf(Leaf { header: NodeHeaderEuclidean { bias: 0.0 }, vector: [5.0000, 0.0000] })
=======
    Tree 0: SplitPlaneNormal(SplitPlaneNormal<euclidean> { left: 3, right: 4, normal: Leaf { header: NodeHeaderEuclidean { bias: "-3.0143" }, vector: [1.0000, 0.0000] } })
    Tree 1: Descendants(Descendants { descendants: [0, 1] })
    Tree 2: Descendants(Descendants { descendants: [2, 3] })
    Tree 3: SplitPlaneNormal(SplitPlaneNormal<euclidean> { left: 1, right: 2, normal: Leaf { header: NodeHeaderEuclidean { bias: "-1.5000" }, vector: [1.0000, 0.0000] } })
    Tree 4: Descendants(Descendants { descendants: [4, 5] })
    Item 0: Leaf(Leaf { header: NodeHeaderEuclidean { bias: "0.0000" }, vector: [0.0000, 0.0000] })
    Item 1: Leaf(Leaf { header: NodeHeaderEuclidean { bias: "0.0000" }, vector: [1.0000, 0.0000] })
    Item 2: Leaf(Leaf { header: NodeHeaderEuclidean { bias: "0.0000" }, vector: [2.0000, 0.0000] })
    Item 3: Leaf(Leaf { header: NodeHeaderEuclidean { bias: "0.0000" }, vector: [3.0000, 0.0000] })
    Item 4: Leaf(Leaf { header: NodeHeaderEuclidean { bias: "0.0000" }, vector: [4.0000, 0.0000] })
    Item 5: Leaf(Leaf { header: NodeHeaderEuclidean { bias: "0.0000" }, vector: [5.0000, 0.0000] })
>>>>>>> 693f77da
    "#);

    let mut wtxn = handle.env.write_txn().unwrap();
    let writer = Writer::new(handle.database, 0, 2);

    // if we delete 4 it should free the tree node 3 and 5
    writer.del_item(&mut wtxn, 4).unwrap();
    writer.builder(&mut rng).n_trees(1).build(&mut wtxn).unwrap();
    wtxn.commit().unwrap();

    insta::assert_snapshot!(handle, @r#"
    ==================
    Dumping index 0
    Root: Metadata { dimensions: 2, items: RoaringBitmap<[0, 1, 2, 3, 5]>, roots: [0], distance: "euclidean" }
    Version: Version { major: 0, minor: 7, patch: 0 }
<<<<<<< HEAD
    Tree 0: SplitPlaneNormal(SplitPlaneNormal<euclidean> { left: 1, right: 6, normal: [1.0000, 0.0000] })
    Tree 1: Descendants(Descendants { descendants: [0] })
    Tree 2: Descendants(Descendants { descendants: [1, 5] })
    Tree 4: Descendants(Descendants { descendants: [2, 3] })
    Tree 6: SplitPlaneNormal(SplitPlaneNormal<euclidean> { left: 2, right: 4, normal: "none" })
    Item 0: Leaf(Leaf { header: NodeHeaderEuclidean { bias: 0.0 }, vector: [0.0000, 0.0000] })
    Item 1: Leaf(Leaf { header: NodeHeaderEuclidean { bias: 0.0 }, vector: [1.0000, 0.0000] })
    Item 2: Leaf(Leaf { header: NodeHeaderEuclidean { bias: 0.0 }, vector: [2.0000, 0.0000] })
    Item 3: Leaf(Leaf { header: NodeHeaderEuclidean { bias: 0.0 }, vector: [3.0000, 0.0000] })
    Item 5: Leaf(Leaf { header: NodeHeaderEuclidean { bias: 0.0 }, vector: [5.0000, 0.0000] })
=======
    Tree 0: SplitPlaneNormal(SplitPlaneNormal<euclidean> { left: 3, right: 4, normal: Leaf { header: NodeHeaderEuclidean { bias: "-3.0143" }, vector: [1.0000, 0.0000] } })
    Tree 1: Descendants(Descendants { descendants: [0, 1] })
    Tree 2: Descendants(Descendants { descendants: [2] })
    Tree 3: SplitPlaneNormal(SplitPlaneNormal<euclidean> { left: 1, right: 2, normal: Leaf { header: NodeHeaderEuclidean { bias: "-1.5000" }, vector: [1.0000, 0.0000] } })
    Tree 4: Descendants(Descendants { descendants: [5] })
    Item 0: Leaf(Leaf { header: NodeHeaderEuclidean { bias: "0.0000" }, vector: [0.0000, 0.0000] })
    Item 1: Leaf(Leaf { header: NodeHeaderEuclidean { bias: "0.0000" }, vector: [1.0000, 0.0000] })
    Item 2: Leaf(Leaf { header: NodeHeaderEuclidean { bias: "0.0000" }, vector: [2.0000, 0.0000] })
    Item 5: Leaf(Leaf { header: NodeHeaderEuclidean { bias: "0.0000" }, vector: [5.0000, 0.0000] })
>>>>>>> 693f77da
    "#);

    let mut wtxn = handle.env.write_txn().unwrap();
    let writer = Writer::new(handle.database, 0, 2);

    // if we re-insert both nodes, the ids 3 and 5 should be re-used
    writer.add_item(&mut wtxn, 4, &[4., 0.]).unwrap();
    writer.builder(&mut rng).n_trees(1).build(&mut wtxn).unwrap();
    wtxn.commit().unwrap();

    insta::assert_snapshot!(handle, @r#"
    ==================
    Dumping index 0
    Root: Metadata { dimensions: 2, items: RoaringBitmap<[0, 1, 2, 3, 4, 5]>, roots: [0], distance: "euclidean" }
    Version: Version { major: 0, minor: 7, patch: 0 }
<<<<<<< HEAD
    Tree 0: SplitPlaneNormal(SplitPlaneNormal<euclidean> { left: 1, right: 6, normal: [1.0000, 0.0000] })
    Tree 1: Descendants(Descendants { descendants: [0] })
    Tree 2: Descendants(Descendants { descendants: [1, 5] })
    Tree 3: Descendants(Descendants { descendants: [3] })
    Tree 4: SplitPlaneNormal(SplitPlaneNormal<euclidean> { left: 3, right: 5, normal: "none" })
    Tree 5: Descendants(Descendants { descendants: [2, 4] })
    Tree 6: SplitPlaneNormal(SplitPlaneNormal<euclidean> { left: 2, right: 4, normal: "none" })
    Item 0: Leaf(Leaf { header: NodeHeaderEuclidean { bias: 0.0 }, vector: [0.0000, 0.0000] })
    Item 1: Leaf(Leaf { header: NodeHeaderEuclidean { bias: 0.0 }, vector: [1.0000, 0.0000] })
    Item 2: Leaf(Leaf { header: NodeHeaderEuclidean { bias: 0.0 }, vector: [2.0000, 0.0000] })
    Item 3: Leaf(Leaf { header: NodeHeaderEuclidean { bias: 0.0 }, vector: [3.0000, 0.0000] })
    Item 4: Leaf(Leaf { header: NodeHeaderEuclidean { bias: 0.0 }, vector: [4.0000, 0.0000] })
    Item 5: Leaf(Leaf { header: NodeHeaderEuclidean { bias: 0.0 }, vector: [5.0000, 0.0000] })
=======
    Tree 0: SplitPlaneNormal(SplitPlaneNormal<euclidean> { left: 3, right: 4, normal: Leaf { header: NodeHeaderEuclidean { bias: "-3.0143" }, vector: [1.0000, 0.0000] } })
    Tree 1: Descendants(Descendants { descendants: [0, 1] })
    Tree 2: Descendants(Descendants { descendants: [2, 3] })
    Tree 3: SplitPlaneNormal(SplitPlaneNormal<euclidean> { left: 1, right: 2, normal: Leaf { header: NodeHeaderEuclidean { bias: "-1.5000" }, vector: [1.0000, 0.0000] } })
    Tree 4: Descendants(Descendants { descendants: [4, 5] })
    Item 0: Leaf(Leaf { header: NodeHeaderEuclidean { bias: "0.0000" }, vector: [0.0000, 0.0000] })
    Item 1: Leaf(Leaf { header: NodeHeaderEuclidean { bias: "0.0000" }, vector: [1.0000, 0.0000] })
    Item 2: Leaf(Leaf { header: NodeHeaderEuclidean { bias: "0.0000" }, vector: [2.0000, 0.0000] })
    Item 3: Leaf(Leaf { header: NodeHeaderEuclidean { bias: "0.0000" }, vector: [3.0000, 0.0000] })
    Item 4: Leaf(Leaf { header: NodeHeaderEuclidean { bias: "0.0000" }, vector: [4.0000, 0.0000] })
    Item 5: Leaf(Leaf { header: NodeHeaderEuclidean { bias: "0.0000" }, vector: [5.0000, 0.0000] })
>>>>>>> 693f77da
    "#);

    let mut wtxn = handle.env.write_txn().unwrap();
    let writer = Writer::new(handle.database, 0, 2);

    // if we now build a new tree, the id 1 should be re-used
    writer.builder(&mut rng).n_trees(2).build(&mut wtxn).unwrap();
    wtxn.commit().unwrap();

    insta::assert_snapshot!(handle, @r#"
    ==================
    Dumping index 0
    Root: Metadata { dimensions: 2, items: RoaringBitmap<[0, 1, 2, 3, 4, 5]>, roots: [0, 5], distance: "euclidean" }
    Version: Version { major: 0, minor: 7, patch: 0 }
<<<<<<< HEAD
    Tree 0: SplitPlaneNormal(SplitPlaneNormal<euclidean> { left: 1, right: 6, normal: [1.0000, 0.0000] })
    Tree 1: Descendants(Descendants { descendants: [0] })
    Tree 2: Descendants(Descendants { descendants: [1, 5] })
    Tree 3: Descendants(Descendants { descendants: [3] })
    Tree 4: SplitPlaneNormal(SplitPlaneNormal<euclidean> { left: 3, right: 5, normal: "none" })
    Tree 5: Descendants(Descendants { descendants: [2, 4] })
    Tree 6: SplitPlaneNormal(SplitPlaneNormal<euclidean> { left: 2, right: 4, normal: "none" })
    Tree 7: SplitPlaneNormal(SplitPlaneNormal<euclidean> { left: 14, right: 15, normal: [-1.0000, 0.0000] })
    Tree 8: Descendants(Descendants { descendants: [1] })
    Tree 9: Descendants(Descendants { descendants: [5] })
    Tree 10: Descendants(Descendants { descendants: [3, 4] })
    Tree 11: SplitPlaneNormal(SplitPlaneNormal<euclidean> { left: 9, right: 10, normal: "none" })
    Tree 12: SplitPlaneNormal(SplitPlaneNormal<euclidean> { left: 8, right: 11, normal: "none" })
    Tree 13: Descendants(Descendants { descendants: [2] })
    Tree 14: SplitPlaneNormal(SplitPlaneNormal<euclidean> { left: 12, right: 13, normal: "none" })
    Tree 15: Descendants(Descendants { descendants: [0] })
    Item 0: Leaf(Leaf { header: NodeHeaderEuclidean { bias: 0.0 }, vector: [0.0000, 0.0000] })
    Item 1: Leaf(Leaf { header: NodeHeaderEuclidean { bias: 0.0 }, vector: [1.0000, 0.0000] })
    Item 2: Leaf(Leaf { header: NodeHeaderEuclidean { bias: 0.0 }, vector: [2.0000, 0.0000] })
    Item 3: Leaf(Leaf { header: NodeHeaderEuclidean { bias: 0.0 }, vector: [3.0000, 0.0000] })
    Item 4: Leaf(Leaf { header: NodeHeaderEuclidean { bias: 0.0 }, vector: [4.0000, 0.0000] })
    Item 5: Leaf(Leaf { header: NodeHeaderEuclidean { bias: 0.0 }, vector: [5.0000, 0.0000] })
=======
    Tree 0: SplitPlaneNormal(SplitPlaneNormal<euclidean> { left: 3, right: 4, normal: Leaf { header: NodeHeaderEuclidean { bias: "-3.0143" }, vector: [1.0000, 0.0000] } })
    Tree 1: Descendants(Descendants { descendants: [0, 1] })
    Tree 2: Descendants(Descendants { descendants: [2, 3] })
    Tree 3: SplitPlaneNormal(SplitPlaneNormal<euclidean> { left: 1, right: 2, normal: Leaf { header: NodeHeaderEuclidean { bias: "-1.5000" }, vector: [1.0000, 0.0000] } })
    Tree 4: Descendants(Descendants { descendants: [4, 5] })
    Tree 5: SplitPlaneNormal(SplitPlaneNormal<euclidean> { left: 8, right: 11, normal: Leaf { header: NodeHeaderEuclidean { bias: "-2.7500" }, vector: [1.0000, 0.0000] } })
    Tree 6: Descendants(Descendants { descendants: [0, 1] })
    Tree 7: Descendants(Descendants { descendants: [2] })
    Tree 8: SplitPlaneNormal(SplitPlaneNormal<euclidean> { left: 6, right: 7, normal: Leaf { header: NodeHeaderEuclidean { bias: "-1.3333" }, vector: [1.0000, 0.0000] } })
    Tree 9: Descendants(Descendants { descendants: [4, 5] })
    Tree 10: Descendants(Descendants { descendants: [3] })
    Tree 11: SplitPlaneNormal(SplitPlaneNormal<euclidean> { left: 9, right: 10, normal: Leaf { header: NodeHeaderEuclidean { bias: "3.7500" }, vector: [-1.0000, 0.0000] } })
    Item 0: Leaf(Leaf { header: NodeHeaderEuclidean { bias: "0.0000" }, vector: [0.0000, 0.0000] })
    Item 1: Leaf(Leaf { header: NodeHeaderEuclidean { bias: "0.0000" }, vector: [1.0000, 0.0000] })
    Item 2: Leaf(Leaf { header: NodeHeaderEuclidean { bias: "0.0000" }, vector: [2.0000, 0.0000] })
    Item 3: Leaf(Leaf { header: NodeHeaderEuclidean { bias: "0.0000" }, vector: [3.0000, 0.0000] })
    Item 4: Leaf(Leaf { header: NodeHeaderEuclidean { bias: "0.0000" }, vector: [4.0000, 0.0000] })
    Item 5: Leaf(Leaf { header: NodeHeaderEuclidean { bias: "0.0000" }, vector: [5.0000, 0.0000] })
>>>>>>> 693f77da
    "#);
}

#[test]
fn need_build() {
    let handle = create_database::<Euclidean>();
    let mut rng = rng();
    let mut wtxn = handle.env.write_txn().unwrap();
    let writer = Writer::new(handle.database, 0, 2);
    assert!(writer.need_build(&wtxn).unwrap(), "because metadata are missing");

    writer.add_item(&mut wtxn, 0, &[0.0, 0.0]).unwrap();
    assert!(
        writer.need_build(&wtxn).unwrap(),
        "because metadata are missing and an item has been updated"
    );
    writer.builder(&mut rng).build(&mut wtxn).unwrap();

    let writer = Writer::new(handle.database, 0, 2);
    writer.del_item(&mut wtxn, 0).unwrap();
    assert!(writer.need_build(&wtxn).unwrap(), "because an item has been updated");
}

#[test]
fn append() {
    let handle = create_database::<Euclidean>();
    let mut rng = rng();
    let mut wtxn = handle.env.write_txn().unwrap();
    let writer = Writer::new(handle.database, 1, 2);

    writer.append_item(&mut wtxn, 0, &[0.0, 0.0]).unwrap();
    writer.append_item(&mut wtxn, 1, &[0.1, 0.1]).unwrap();
    let err = writer.append_item(&mut wtxn, 0, &[0.2, 0.2]).unwrap_err();
    assert_snapshot!(err, @"Item cannot be appended into the database");
    writer.builder(&mut rng).build(&mut wtxn).unwrap();
    wtxn.commit().unwrap();
    insta::assert_snapshot!(handle, @r#"
    ==================
    Dumping index 1
    Root: Metadata { dimensions: 2, items: RoaringBitmap<[0, 1]>, roots: [0], distance: "euclidean" }
    Version: Version { major: 0, minor: 7, patch: 0 }
    Tree 0: Descendants(Descendants { descendants: [0, 1] })
    Item 0: Leaf(Leaf { header: NodeHeaderEuclidean { bias: "0.0000" }, vector: [0.0000, 0.0000] })
    Item 1: Leaf(Leaf { header: NodeHeaderEuclidean { bias: "0.0000" }, vector: [0.1000, 0.1000] })
    "#);

    let mut wtxn = handle.env.write_txn().unwrap();

    // We cannot push in a database with an index lower than the maximum
    let writer = Writer::new(handle.database, 0, 2);
    let err = writer.append_item(&mut wtxn, 0, &[0.0, 0.0]).unwrap_err();
    assert_snapshot!(err, @"Item cannot be appended into the database");

    // And we must still be able append in an already existing build database as long as the item id is higher than the last max item id
    let writer = Writer::new(handle.database, 1, 2);
    // The item id is *equal* to the previous maximum item id
    let err = writer.append_item(&mut wtxn, 1, &[0.1, 0.1]).unwrap_err();
    assert_snapshot!(err, @"Item cannot be appended into the database");
    // If we delete the max item then we must be able to append it again
    writer.del_item(&mut wtxn, 1).unwrap();
    writer.append_item(&mut wtxn, 1, &[0.1, 0.1]).unwrap();

    // But we can still append in a database with a higher index even if the document id is lower
    let writer = Writer::new(handle.database, 2, 2);
    writer.append_item(&mut wtxn, 0, &[0.0, 0.0]).unwrap();
}

#[test]
fn prepare_changing_distance() {
    let handle = create_database::<Cosine>();
    let mut rng = rng();
    let mut wtxn = handle.env.write_txn().unwrap();
    let writer = Writer::new(handle.database, 0, 2);
    writer.add_item(&mut wtxn, 0, &[0.0, 0.0]).unwrap();
    writer.add_item(&mut wtxn, 1, &[1.0, 1.0]).unwrap();
    writer.add_item(&mut wtxn, 3, &[3.0, 3.0]).unwrap();
    writer.builder(&mut rng).build(&mut wtxn).unwrap();
    let writer = Writer::new(handle.database, 1, 2);
    writer.add_item(&mut wtxn, 0, &[0.0, 0.0]).unwrap();
    writer.add_item(&mut wtxn, 1, &[1.0, 1.0]).unwrap();
    writer.add_item(&mut wtxn, 3, &[3.0, 3.0]).unwrap();
    writer.builder(&mut rng).build(&mut wtxn).unwrap();
    let writer = Writer::new(handle.database, 2, 2);
    writer.add_item(&mut wtxn, 0, &[0.0, 0.0]).unwrap();
    writer.add_item(&mut wtxn, 1, &[1.0, 1.0]).unwrap();
    writer.add_item(&mut wtxn, 3, &[3.0, 3.0]).unwrap();
    writer.builder(&mut rng).build(&mut wtxn).unwrap();
    wtxn.commit().unwrap();

    let mut wtxn = handle.env.write_txn().unwrap();
    let writer = Writer::new(handle.database, 1, 2);

    let writer = writer.prepare_changing_distance::<BinaryQuantizedCosine>(&mut wtxn).unwrap();
    assert!(writer.need_build(&wtxn).unwrap(), "after changing the distance");

    writer.builder(&mut rng).build(&mut wtxn).unwrap();
    wtxn.commit().unwrap();

    // TODO: this should not works, see https://github.com/meilisearch/arroy/issues/92
    let mut wtxn = handle.env.write_txn().unwrap();
    let writer = Writer::new(handle.database, 1, 2);
    writer.del_item(&mut wtxn, 0).unwrap();
    assert!(writer.need_build(&wtxn).unwrap(), "because an item has been updated");
    writer.builder(&mut rng).build(&mut wtxn).unwrap();
}

#[test]
fn cancel_indexing_process() {
    let handle = create_database::<Euclidean>();
    let mut rng = rng();
    let mut wtxn = handle.env.write_txn().unwrap();
    let writer = Writer::new(handle.database, 0, 2);
    writer.add_item(&mut wtxn, 0, &[0.0, 0.0]).unwrap();
    // Cancel straight away
    let err = writer.builder(&mut rng).cancel(|| true).build(&mut wtxn).unwrap_err();
    assert_snapshot!(err, @"The corresponding build process has been cancelled");

    // Do not cancel at all
    writer.builder(&mut rng).cancel(|| false).build(&mut wtxn).unwrap();

    // Cancel after being called a few times
    let writer = Writer::new(handle.database, 0, 2);
    for i in 0..100 {
        writer.add_item(&mut wtxn, i, &[i as f32, 1.1]).unwrap();
    }
    let cpt = AtomicUsize::new(0);
    let err = writer
        .builder(&mut rng)
        .cancel(|| {
            let prev = cpt.fetch_add(1, Ordering::Relaxed);
            prev > 5
        })
        .build(&mut wtxn)
        .unwrap_err();
    assert_snapshot!(err, @"The corresponding build process has been cancelled");
}<|MERGE_RESOLUTION|>--- conflicted
+++ resolved
@@ -281,23 +281,13 @@
     Dumping index 0
     Root: Metadata { dimensions: 3, items: RoaringBitmap<[0, 1, 2, 3]>, roots: [0], distance: "euclidean" }
     Version: Version { major: 0, minor: 7, patch: 0 }
-<<<<<<< HEAD
-    Tree 0: SplitPlaneNormal(SplitPlaneNormal<euclidean> { left: 1, right: 2, normal: "none" })
+    Tree 0: SplitPlaneNormal(SplitPlaneNormal<euclidean> { left: 1, right: 2, normal: Leaf { header: NodeHeaderEuclidean { bias: "2.3094" }, vector: [-0.5774, -0.5774, -0.5774] } })
     Tree 1: Descendants(Descendants { descendants: [2, 3] })
     Tree 2: Descendants(Descendants { descendants: [0, 1] })
-    Item 0: Leaf(Leaf { header: NodeHeaderEuclidean { bias: 0.0 }, vector: [0.0000, 0.0000, 0.0000] })
-    Item 1: Leaf(Leaf { header: NodeHeaderEuclidean { bias: 0.0 }, vector: [1.0000, 1.0000, 1.0000] })
-    Item 2: Leaf(Leaf { header: NodeHeaderEuclidean { bias: 0.0 }, vector: [2.0000, 2.0000, 2.0000] })
-    Item 3: Leaf(Leaf { header: NodeHeaderEuclidean { bias: 0.0 }, vector: [3.0000, 3.0000, 3.0000] })
-=======
-    Tree 0: SplitPlaneNormal(SplitPlaneNormal<euclidean> { left: 1, right: 2, normal: Leaf { header: NodeHeaderEuclidean { bias: "-2.3506" }, vector: [0.5774, 0.5774, 0.5774] } })
-    Tree 1: Descendants(Descendants { descendants: [0, 1] })
-    Tree 2: Descendants(Descendants { descendants: [2, 3] })
     Item 0: Leaf(Leaf { header: NodeHeaderEuclidean { bias: "0.0000" }, vector: [0.0000, 0.0000, 0.0000] })
     Item 1: Leaf(Leaf { header: NodeHeaderEuclidean { bias: "0.0000" }, vector: [1.0000, 1.0000, 1.0000] })
     Item 2: Leaf(Leaf { header: NodeHeaderEuclidean { bias: "0.0000" }, vector: [2.0000, 2.0000, 2.0000] })
     Item 3: Leaf(Leaf { header: NodeHeaderEuclidean { bias: "0.0000" }, vector: [3.0000, 3.0000, 3.0000] })
->>>>>>> 693f77da
     "#);
 }
 
@@ -414,33 +404,19 @@
     Dumping index 0
     Root: Metadata { dimensions: 2, items: RoaringBitmap<[0, 1, 2, 3, 4, 5]>, roots: [0], distance: "euclidean" }
     Version: Version { major: 0, minor: 7, patch: 0 }
-<<<<<<< HEAD
-    Tree 0: SplitPlaneNormal(SplitPlaneNormal<euclidean> { left: 1, right: 6, normal: [1.0000, 0.0000] })
+    Tree 0: SplitPlaneNormal(SplitPlaneNormal<euclidean> { left: 3, right: 6, normal: Leaf { header: NodeHeaderEuclidean { bias: "-2.3714" }, vector: [1.0000, 0.0000] } })
     Tree 1: Descendants(Descendants { descendants: [0] })
-    Tree 2: Descendants(Descendants { descendants: [1, 5] })
-    Tree 3: Descendants(Descendants { descendants: [4] })
-    Tree 4: Descendants(Descendants { descendants: [2, 3] })
-    Tree 5: SplitPlaneNormal(SplitPlaneNormal<euclidean> { left: 3, right: 4, normal: "none" })
-    Tree 6: SplitPlaneNormal(SplitPlaneNormal<euclidean> { left: 2, right: 5, normal: "none" })
-    Item 0: Leaf(Leaf { header: NodeHeaderEuclidean { bias: 0.0 }, vector: [0.0000, 0.0000] })
-    Item 1: Leaf(Leaf { header: NodeHeaderEuclidean { bias: 0.0 }, vector: [1.0000, 0.0000] })
-    Item 2: Leaf(Leaf { header: NodeHeaderEuclidean { bias: 0.0 }, vector: [2.0000, 0.0000] })
-    Item 3: Leaf(Leaf { header: NodeHeaderEuclidean { bias: 0.0 }, vector: [3.0000, 0.0000] })
-    Item 4: Leaf(Leaf { header: NodeHeaderEuclidean { bias: 0.0 }, vector: [4.0000, 0.0000] })
-    Item 5: Leaf(Leaf { header: NodeHeaderEuclidean { bias: 0.0 }, vector: [5.0000, 0.0000] })
-=======
-    Tree 0: SplitPlaneNormal(SplitPlaneNormal<euclidean> { left: 3, right: 4, normal: Leaf { header: NodeHeaderEuclidean { bias: "-3.0143" }, vector: [1.0000, 0.0000] } })
-    Tree 1: Descendants(Descendants { descendants: [0, 1] })
-    Tree 2: Descendants(Descendants { descendants: [2, 3] })
-    Tree 3: SplitPlaneNormal(SplitPlaneNormal<euclidean> { left: 1, right: 2, normal: Leaf { header: NodeHeaderEuclidean { bias: "-1.5000" }, vector: [1.0000, 0.0000] } })
-    Tree 4: Descendants(Descendants { descendants: [4, 5] })
+    Tree 2: Descendants(Descendants { descendants: [1, 2] })
+    Tree 3: SplitPlaneNormal(SplitPlaneNormal<euclidean> { left: 1, right: 2, normal: Leaf { header: NodeHeaderEuclidean { bias: "-0.9571" }, vector: [1.0000, 0.0000] } })
+    Tree 4: Descendants(Descendants { descendants: [3, 4] })
+    Tree 5: Descendants(Descendants { descendants: [5] })
+    Tree 6: SplitPlaneNormal(SplitPlaneNormal<euclidean> { left: 4, right: 5, normal: Leaf { header: NodeHeaderEuclidean { bias: "-4.2778" }, vector: [1.0000, 0.0000] } })
     Item 0: Leaf(Leaf { header: NodeHeaderEuclidean { bias: "0.0000" }, vector: [0.0000, 0.0000] })
     Item 1: Leaf(Leaf { header: NodeHeaderEuclidean { bias: "0.0000" }, vector: [1.0000, 0.0000] })
     Item 2: Leaf(Leaf { header: NodeHeaderEuclidean { bias: "0.0000" }, vector: [2.0000, 0.0000] })
     Item 3: Leaf(Leaf { header: NodeHeaderEuclidean { bias: "0.0000" }, vector: [3.0000, 0.0000] })
     Item 4: Leaf(Leaf { header: NodeHeaderEuclidean { bias: "0.0000" }, vector: [4.0000, 0.0000] })
     Item 5: Leaf(Leaf { header: NodeHeaderEuclidean { bias: "0.0000" }, vector: [5.0000, 0.0000] })
->>>>>>> 693f77da
     "#);
 
     let mut wtxn = handle.env.write_txn().unwrap();
@@ -457,35 +433,19 @@
     Dumping index 0
     Root: Metadata { dimensions: 2, items: RoaringBitmap<[0, 1, 2, 3, 4, 5]>, roots: [0], distance: "euclidean" }
     Version: Version { major: 0, minor: 7, patch: 0 }
-<<<<<<< HEAD
-    Tree 0: SplitPlaneNormal(SplitPlaneNormal<euclidean> { left: 1, right: 6, normal: [1.0000, 0.0000] })
+    Tree 0: SplitPlaneNormal(SplitPlaneNormal<euclidean> { left: 3, right: 6, normal: Leaf { header: NodeHeaderEuclidean { bias: "-2.3714" }, vector: [1.0000, 0.0000] } })
     Tree 1: Descendants(Descendants { descendants: [0] })
-    Tree 2: Descendants(Descendants { descendants: [1, 5] })
-    Tree 5: SplitPlaneNormal(SplitPlaneNormal<euclidean> { left: 7, right: 8, normal: "none" })
-    Tree 6: SplitPlaneNormal(SplitPlaneNormal<euclidean> { left: 2, right: 5, normal: "none" })
-    Tree 7: Descendants(Descendants { descendants: [3] })
-    Tree 8: Descendants(Descendants { descendants: [2, 4] })
-    Item 0: Leaf(Leaf { header: NodeHeaderEuclidean { bias: 0.0 }, vector: [0.0000, 0.0000] })
-    Item 1: Leaf(Leaf { header: NodeHeaderEuclidean { bias: 0.0 }, vector: [1.0000, 0.0000] })
-    Item 2: Leaf(Leaf { header: NodeHeaderEuclidean { bias: 0.0 }, vector: [2.0000, 0.0000] })
-    Item 3: Leaf(Leaf { header: NodeHeaderEuclidean { bias: 0.0 }, vector: [6.0000, 0.0000] })
-    Item 4: Leaf(Leaf { header: NodeHeaderEuclidean { bias: 0.0 }, vector: [4.0000, 0.0000] })
-    Item 5: Leaf(Leaf { header: NodeHeaderEuclidean { bias: 0.0 }, vector: [5.0000, 0.0000] })
-=======
-    Tree 0: SplitPlaneNormal(SplitPlaneNormal<euclidean> { left: 3, right: 4, normal: Leaf { header: NodeHeaderEuclidean { bias: "-3.0143" }, vector: [1.0000, 0.0000] } })
-    Tree 1: Descendants(Descendants { descendants: [0, 1] })
-    Tree 2: Descendants(Descendants { descendants: [2] })
-    Tree 3: SplitPlaneNormal(SplitPlaneNormal<euclidean> { left: 1, right: 2, normal: Leaf { header: NodeHeaderEuclidean { bias: "-1.5000" }, vector: [1.0000, 0.0000] } })
-    Tree 4: SplitPlaneNormal(SplitPlaneNormal<euclidean> { left: 5, right: 6, normal: Leaf { header: NodeHeaderEuclidean { bias: "-5.1571" }, vector: [1.0000, 0.0000] } })
-    Tree 5: Descendants(Descendants { descendants: [4, 5] })
-    Tree 6: Descendants(Descendants { descendants: [3] })
+    Tree 2: Descendants(Descendants { descendants: [1, 2] })
+    Tree 3: SplitPlaneNormal(SplitPlaneNormal<euclidean> { left: 1, right: 2, normal: Leaf { header: NodeHeaderEuclidean { bias: "-0.9571" }, vector: [1.0000, 0.0000] } })
+    Tree 6: SplitPlaneNormal(SplitPlaneNormal<euclidean> { left: 7, right: 8, normal: Leaf { header: NodeHeaderEuclidean { bias: "4.8750" }, vector: [-1.0000, 0.0000] } })
+    Tree 7: Descendants(Descendants { descendants: [3, 5] })
+    Tree 8: Descendants(Descendants { descendants: [4] })
     Item 0: Leaf(Leaf { header: NodeHeaderEuclidean { bias: "0.0000" }, vector: [0.0000, 0.0000] })
     Item 1: Leaf(Leaf { header: NodeHeaderEuclidean { bias: "0.0000" }, vector: [1.0000, 0.0000] })
     Item 2: Leaf(Leaf { header: NodeHeaderEuclidean { bias: "0.0000" }, vector: [2.0000, 0.0000] })
     Item 3: Leaf(Leaf { header: NodeHeaderEuclidean { bias: "0.0000" }, vector: [6.0000, 0.0000] })
     Item 4: Leaf(Leaf { header: NodeHeaderEuclidean { bias: "0.0000" }, vector: [4.0000, 0.0000] })
     Item 5: Leaf(Leaf { header: NodeHeaderEuclidean { bias: "0.0000" }, vector: [5.0000, 0.0000] })
->>>>>>> 693f77da
     "#);
 }
 
@@ -646,21 +606,12 @@
     Dumping index 0
     Root: Metadata { dimensions: 2, items: RoaringBitmap<[0, 1, 2]>, roots: [0], distance: "euclidean" }
     Version: Version { major: 0, minor: 7, patch: 0 }
-<<<<<<< HEAD
-    Tree 0: SplitPlaneNormal(SplitPlaneNormal<euclidean> { left: 1, right: 2, normal: [-1.0000, 0.0000] })
-    Tree 1: Descendants(Descendants { descendants: [1, 2] })
-    Tree 2: Descendants(Descendants { descendants: [0] })
-    Item 0: Leaf(Leaf { header: NodeHeaderEuclidean { bias: 0.0 }, vector: [0.0000, 0.0000] })
-    Item 1: Leaf(Leaf { header: NodeHeaderEuclidean { bias: 0.0 }, vector: [1.0000, 0.0000] })
-    Item 2: Leaf(Leaf { header: NodeHeaderEuclidean { bias: 0.0 }, vector: [2.0000, 0.0000] })
-=======
-    Tree 0: SplitPlaneNormal(SplitPlaneNormal<euclidean> { left: 1, right: 2, normal: Leaf { header: NodeHeaderEuclidean { bias: "1.1875" }, vector: [-1.0000, 0.0000] } })
+    Tree 0: SplitPlaneNormal(SplitPlaneNormal<euclidean> { left: 1, right: 2, normal: Leaf { header: NodeHeaderEuclidean { bias: "1.2500" }, vector: [-1.0000, 0.0000] } })
     Tree 1: Descendants(Descendants { descendants: [2] })
     Tree 2: Descendants(Descendants { descendants: [0, 1] })
     Item 0: Leaf(Leaf { header: NodeHeaderEuclidean { bias: "0.0000" }, vector: [0.0000, 0.0000] })
     Item 1: Leaf(Leaf { header: NodeHeaderEuclidean { bias: "0.0000" }, vector: [1.0000, 0.0000] })
     Item 2: Leaf(Leaf { header: NodeHeaderEuclidean { bias: "0.0000" }, vector: [2.0000, 0.0000] })
->>>>>>> 693f77da
     "#);
 
     let mut wtxn = handle.env.write_txn().unwrap();
@@ -739,33 +690,19 @@
     Dumping index 0
     Root: Metadata { dimensions: 2, items: RoaringBitmap<[0, 1, 2, 3, 4, 5]>, roots: [0], distance: "euclidean" }
     Version: Version { major: 0, minor: 7, patch: 0 }
-<<<<<<< HEAD
-    Tree 0: SplitPlaneNormal(SplitPlaneNormal<euclidean> { left: 1, right: 6, normal: [1.0000, 0.0000] })
+    Tree 0: SplitPlaneNormal(SplitPlaneNormal<euclidean> { left: 3, right: 6, normal: Leaf { header: NodeHeaderEuclidean { bias: "-2.3714" }, vector: [1.0000, 0.0000] } })
     Tree 1: Descendants(Descendants { descendants: [0] })
-    Tree 2: Descendants(Descendants { descendants: [1, 5] })
-    Tree 3: Descendants(Descendants { descendants: [4] })
-    Tree 4: Descendants(Descendants { descendants: [2, 3] })
-    Tree 5: SplitPlaneNormal(SplitPlaneNormal<euclidean> { left: 3, right: 4, normal: "none" })
-    Tree 6: SplitPlaneNormal(SplitPlaneNormal<euclidean> { left: 2, right: 5, normal: "none" })
-    Item 0: Leaf(Leaf { header: NodeHeaderEuclidean { bias: 0.0 }, vector: [0.0000, 0.0000] })
-    Item 1: Leaf(Leaf { header: NodeHeaderEuclidean { bias: 0.0 }, vector: [1.0000, 0.0000] })
-    Item 2: Leaf(Leaf { header: NodeHeaderEuclidean { bias: 0.0 }, vector: [2.0000, 0.0000] })
-    Item 3: Leaf(Leaf { header: NodeHeaderEuclidean { bias: 0.0 }, vector: [3.0000, 0.0000] })
-    Item 4: Leaf(Leaf { header: NodeHeaderEuclidean { bias: 0.0 }, vector: [4.0000, 0.0000] })
-    Item 5: Leaf(Leaf { header: NodeHeaderEuclidean { bias: 0.0 }, vector: [5.0000, 0.0000] })
-=======
-    Tree 0: SplitPlaneNormal(SplitPlaneNormal<euclidean> { left: 3, right: 4, normal: Leaf { header: NodeHeaderEuclidean { bias: "-3.0143" }, vector: [1.0000, 0.0000] } })
-    Tree 1: Descendants(Descendants { descendants: [0, 1] })
-    Tree 2: Descendants(Descendants { descendants: [2, 3] })
-    Tree 3: SplitPlaneNormal(SplitPlaneNormal<euclidean> { left: 1, right: 2, normal: Leaf { header: NodeHeaderEuclidean { bias: "-1.5000" }, vector: [1.0000, 0.0000] } })
-    Tree 4: Descendants(Descendants { descendants: [4, 5] })
+    Tree 2: Descendants(Descendants { descendants: [1, 2] })
+    Tree 3: SplitPlaneNormal(SplitPlaneNormal<euclidean> { left: 1, right: 2, normal: Leaf { header: NodeHeaderEuclidean { bias: "-0.9571" }, vector: [1.0000, 0.0000] } })
+    Tree 4: Descendants(Descendants { descendants: [3, 4] })
+    Tree 5: Descendants(Descendants { descendants: [5] })
+    Tree 6: SplitPlaneNormal(SplitPlaneNormal<euclidean> { left: 4, right: 5, normal: Leaf { header: NodeHeaderEuclidean { bias: "-4.2778" }, vector: [1.0000, 0.0000] } })
     Item 0: Leaf(Leaf { header: NodeHeaderEuclidean { bias: "0.0000" }, vector: [0.0000, 0.0000] })
     Item 1: Leaf(Leaf { header: NodeHeaderEuclidean { bias: "0.0000" }, vector: [1.0000, 0.0000] })
     Item 2: Leaf(Leaf { header: NodeHeaderEuclidean { bias: "0.0000" }, vector: [2.0000, 0.0000] })
     Item 3: Leaf(Leaf { header: NodeHeaderEuclidean { bias: "0.0000" }, vector: [3.0000, 0.0000] })
     Item 4: Leaf(Leaf { header: NodeHeaderEuclidean { bias: "0.0000" }, vector: [4.0000, 0.0000] })
     Item 5: Leaf(Leaf { header: NodeHeaderEuclidean { bias: "0.0000" }, vector: [5.0000, 0.0000] })
->>>>>>> 693f77da
     "#);
 
     let mut wtxn = handle.env.write_txn().unwrap();
@@ -781,157 +718,148 @@
     Dumping index 0
     Root: Metadata { dimensions: 2, items: RoaringBitmap<[0, 1, 2, 4, 5]>, roots: [0], distance: "euclidean" }
     Version: Version { major: 0, minor: 7, patch: 0 }
-    Tree 0: SplitPlaneNormal(SplitPlaneNormal<euclidean> { left: 3, right: 4, normal: Leaf { header: NodeHeaderEuclidean { bias: "-3.0143" }, vector: [1.0000, 0.0000] } })
+    Tree 0: SplitPlaneNormal(SplitPlaneNormal<euclidean> { left: 3, right: 6, normal: Leaf { header: NodeHeaderEuclidean { bias: "-2.3714" }, vector: [1.0000, 0.0000] } })
+    Tree 1: Descendants(Descendants { descendants: [0] })
+    Tree 2: Descendants(Descendants { descendants: [1, 2] })
+    Tree 3: SplitPlaneNormal(SplitPlaneNormal<euclidean> { left: 1, right: 2, normal: Leaf { header: NodeHeaderEuclidean { bias: "-0.9571" }, vector: [1.0000, 0.0000] } })
+    Tree 6: Descendants(Descendants { descendants: [4, 5] })
+    Item 0: Leaf(Leaf { header: NodeHeaderEuclidean { bias: "0.0000" }, vector: [0.0000, 0.0000] })
+    Item 1: Leaf(Leaf { header: NodeHeaderEuclidean { bias: "0.0000" }, vector: [1.0000, 0.0000] })
+    Item 2: Leaf(Leaf { header: NodeHeaderEuclidean { bias: "0.0000" }, vector: [2.0000, 0.0000] })
+    Item 4: Leaf(Leaf { header: NodeHeaderEuclidean { bias: "0.0000" }, vector: [4.0000, 0.0000] })
+    Item 5: Leaf(Leaf { header: NodeHeaderEuclidean { bias: "0.0000" }, vector: [5.0000, 0.0000] })
+    "#);
+
+    // delete the last item in a descendants node
+    let mut wtxn = handle.env.write_txn().unwrap();
+    let writer = Writer::new(handle.database, 0, 2);
+
+    writer.del_item(&mut wtxn, 1).unwrap();
+
+    writer.builder(&mut rng).n_trees(1).build(&mut wtxn).unwrap();
+    wtxn.commit().unwrap();
+
+    insta::assert_snapshot!(handle, @r#"
+    ==================
+    Dumping index 0
+    Root: Metadata { dimensions: 2, items: RoaringBitmap<[0, 2, 4, 5]>, roots: [0], distance: "euclidean" }
+    Version: Version { major: 0, minor: 7, patch: 0 }
+    Tree 0: SplitPlaneNormal(SplitPlaneNormal<euclidean> { left: 3, right: 6, normal: Leaf { header: NodeHeaderEuclidean { bias: "-2.3714" }, vector: [1.0000, 0.0000] } })
+    Tree 3: Descendants(Descendants { descendants: [0, 2] })
+    Tree 6: Descendants(Descendants { descendants: [4, 5] })
+    Item 0: Leaf(Leaf { header: NodeHeaderEuclidean { bias: "0.0000" }, vector: [0.0000, 0.0000] })
+    Item 2: Leaf(Leaf { header: NodeHeaderEuclidean { bias: "0.0000" }, vector: [2.0000, 0.0000] })
+    Item 4: Leaf(Leaf { header: NodeHeaderEuclidean { bias: "0.0000" }, vector: [4.0000, 0.0000] })
+    Item 5: Leaf(Leaf { header: NodeHeaderEuclidean { bias: "0.0000" }, vector: [5.0000, 0.0000] })
+    "#);
+}
+
+#[test]
+fn add_one_item_incrementally_in_an_empty_db() {
+    let handle = create_database::<Euclidean>();
+    let mut rng = rng();
+    let mut wtxn = handle.env.write_txn().unwrap();
+    let writer = Writer::new(handle.database, 0, 2);
+    writer.builder(&mut rng).n_trees(1).build(&mut wtxn).unwrap();
+    wtxn.commit().unwrap();
+
+    insta::assert_snapshot!(handle, @r#"
+    ==================
+    Dumping index 0
+    Root: Metadata { dimensions: 2, items: RoaringBitmap<[]>, roots: [], distance: "euclidean" }
+    Version: Version { major: 0, minor: 7, patch: 0 }
+    "#);
+
+    let mut wtxn = handle.env.write_txn().unwrap();
+    let writer = Writer::new(handle.database, 0, 2);
+    writer.add_item(&mut wtxn, 0, &[0., 0.]).unwrap();
+    writer.builder(&mut rng).n_trees(1).build(&mut wtxn).unwrap();
+    wtxn.commit().unwrap();
+
+    insta::assert_snapshot!(handle, @r#"
+    ==================
+    Dumping index 0
+    Root: Metadata { dimensions: 2, items: RoaringBitmap<[0]>, roots: [0], distance: "euclidean" }
+    Version: Version { major: 0, minor: 7, patch: 0 }
+    Tree 0: Descendants(Descendants { descendants: [0] })
+    Item 0: Leaf(Leaf { header: NodeHeaderEuclidean { bias: "0.0000" }, vector: [0.0000, 0.0000] })
+    "#);
+}
+
+#[test]
+fn add_one_item_incrementally_in_a_one_item_db() {
+    let handle = create_database::<Euclidean>();
+    let mut rng = rng();
+    let mut wtxn = handle.env.write_txn().unwrap();
+    let writer = Writer::new(handle.database, 0, 2);
+    writer.add_item(&mut wtxn, 0, &[0., 0.]).unwrap();
+    writer.builder(&mut rng).n_trees(1).build(&mut wtxn).unwrap();
+    wtxn.commit().unwrap();
+
+    insta::assert_snapshot!(handle, @r#"
+    ==================
+    Dumping index 0
+    Root: Metadata { dimensions: 2, items: RoaringBitmap<[0]>, roots: [0], distance: "euclidean" }
+    Version: Version { major: 0, minor: 7, patch: 0 }
+    Tree 0: Descendants(Descendants { descendants: [0] })
+    Item 0: Leaf(Leaf { header: NodeHeaderEuclidean { bias: "0.0000" }, vector: [0.0000, 0.0000] })
+    "#);
+
+    let mut wtxn = handle.env.write_txn().unwrap();
+    let writer = Writer::new(handle.database, 0, 2);
+    writer.add_item(&mut wtxn, 1, &[1., 0.]).unwrap();
+    writer.builder(&mut rng).n_trees(1).build(&mut wtxn).unwrap();
+    wtxn.commit().unwrap();
+
+    insta::assert_snapshot!(handle, @r#"
+    ==================
+    Dumping index 0
+    Root: Metadata { dimensions: 2, items: RoaringBitmap<[0, 1]>, roots: [0], distance: "euclidean" }
+    Version: Version { major: 0, minor: 7, patch: 0 }
+    Tree 0: Descendants(Descendants { descendants: [0, 1] })
+    Item 0: Leaf(Leaf { header: NodeHeaderEuclidean { bias: "0.0000" }, vector: [0.0000, 0.0000] })
+    Item 1: Leaf(Leaf { header: NodeHeaderEuclidean { bias: "0.0000" }, vector: [1.0000, 0.0000] })
+    "#);
+}
+
+#[test]
+fn add_one_item_incrementally_to_create_a_split_node() {
+    let handle = create_database::<Euclidean>();
+    let mut rng = rng();
+    let mut wtxn = handle.env.write_txn().unwrap();
+    let writer = Writer::new(handle.database, 0, 2);
+    writer.add_item(&mut wtxn, 0, &[0., 0.]).unwrap();
+    writer.add_item(&mut wtxn, 1, &[1., 0.]).unwrap();
+    writer.builder(&mut rng).n_trees(1).build(&mut wtxn).unwrap();
+    wtxn.commit().unwrap();
+
+    insta::assert_snapshot!(handle, @r#"
+    ==================
+    Dumping index 0
+    Root: Metadata { dimensions: 2, items: RoaringBitmap<[0, 1]>, roots: [0], distance: "euclidean" }
+    Version: Version { major: 0, minor: 7, patch: 0 }
+    Tree 0: Descendants(Descendants { descendants: [0, 1] })
+    Item 0: Leaf(Leaf { header: NodeHeaderEuclidean { bias: "0.0000" }, vector: [0.0000, 0.0000] })
+    Item 1: Leaf(Leaf { header: NodeHeaderEuclidean { bias: "0.0000" }, vector: [1.0000, 0.0000] })
+    "#);
+
+    let mut wtxn = handle.env.write_txn().unwrap();
+    let writer = Writer::new(handle.database, 0, 2);
+    writer.add_item(&mut wtxn, 2, &[2., 0.]).unwrap();
+    writer.builder(&mut rng).n_trees(1).build(&mut wtxn).unwrap();
+    wtxn.commit().unwrap();
+
+    insta::assert_snapshot!(handle, @r#"
+    ==================
+    Dumping index 0
+    Root: Metadata { dimensions: 2, items: RoaringBitmap<[0, 1, 2]>, roots: [0], distance: "euclidean" }
+    Version: Version { major: 0, minor: 7, patch: 0 }
+    Tree 0: SplitPlaneNormal(SplitPlaneNormal<euclidean> { left: 1, right: 2, normal: Leaf { header: NodeHeaderEuclidean { bias: "-1.2857" }, vector: [1.0000, 0.0000] } })
     Tree 1: Descendants(Descendants { descendants: [0, 1] })
     Tree 2: Descendants(Descendants { descendants: [2] })
-    Tree 3: SplitPlaneNormal(SplitPlaneNormal<euclidean> { left: 1, right: 2, normal: Leaf { header: NodeHeaderEuclidean { bias: "-1.5000" }, vector: [1.0000, 0.0000] } })
-    Tree 4: Descendants(Descendants { descendants: [4, 5] })
-    Item 0: Leaf(Leaf { header: NodeHeaderEuclidean { bias: "0.0000" }, vector: [0.0000, 0.0000] })
-    Item 1: Leaf(Leaf { header: NodeHeaderEuclidean { bias: "0.0000" }, vector: [1.0000, 0.0000] })
-    Item 2: Leaf(Leaf { header: NodeHeaderEuclidean { bias: "0.0000" }, vector: [2.0000, 0.0000] })
-    Item 4: Leaf(Leaf { header: NodeHeaderEuclidean { bias: "0.0000" }, vector: [4.0000, 0.0000] })
-    Item 5: Leaf(Leaf { header: NodeHeaderEuclidean { bias: "0.0000" }, vector: [5.0000, 0.0000] })
-    "#);
-
-    // delete the last item in a descendants node
-    let mut wtxn = handle.env.write_txn().unwrap();
-    let writer = Writer::new(handle.database, 0, 2);
-
-    writer.del_item(&mut wtxn, 1).unwrap();
-
-    writer.builder(&mut rng).n_trees(1).build(&mut wtxn).unwrap();
-    wtxn.commit().unwrap();
-
-    insta::assert_snapshot!(handle, @r#"
-    ==================
-    Dumping index 0
-    Root: Metadata { dimensions: 2, items: RoaringBitmap<[0, 2, 4, 5]>, roots: [0], distance: "euclidean" }
-    Version: Version { major: 0, minor: 7, patch: 0 }
-    Tree 0: SplitPlaneNormal(SplitPlaneNormal<euclidean> { left: 3, right: 4, normal: Leaf { header: NodeHeaderEuclidean { bias: "-3.0143" }, vector: [1.0000, 0.0000] } })
-    Tree 3: Descendants(Descendants { descendants: [0, 2] })
-    Tree 4: Descendants(Descendants { descendants: [4, 5] })
-    Item 0: Leaf(Leaf { header: NodeHeaderEuclidean { bias: "0.0000" }, vector: [0.0000, 0.0000] })
-    Item 2: Leaf(Leaf { header: NodeHeaderEuclidean { bias: "0.0000" }, vector: [2.0000, 0.0000] })
-    Item 4: Leaf(Leaf { header: NodeHeaderEuclidean { bias: "0.0000" }, vector: [4.0000, 0.0000] })
-    Item 5: Leaf(Leaf { header: NodeHeaderEuclidean { bias: "0.0000" }, vector: [5.0000, 0.0000] })
-    "#);
-}
-
-#[test]
-fn add_one_item_incrementally_in_an_empty_db() {
-    let handle = create_database::<Euclidean>();
-    let mut rng = rng();
-    let mut wtxn = handle.env.write_txn().unwrap();
-    let writer = Writer::new(handle.database, 0, 2);
-    writer.builder(&mut rng).n_trees(1).build(&mut wtxn).unwrap();
-    wtxn.commit().unwrap();
-
-    insta::assert_snapshot!(handle, @r#"
-    ==================
-    Dumping index 0
-    Root: Metadata { dimensions: 2, items: RoaringBitmap<[]>, roots: [], distance: "euclidean" }
-    Version: Version { major: 0, minor: 7, patch: 0 }
-    "#);
-
-    let mut wtxn = handle.env.write_txn().unwrap();
-    let writer = Writer::new(handle.database, 0, 2);
-    writer.add_item(&mut wtxn, 0, &[0., 0.]).unwrap();
-    writer.builder(&mut rng).n_trees(1).build(&mut wtxn).unwrap();
-    wtxn.commit().unwrap();
-
-    insta::assert_snapshot!(handle, @r#"
-    ==================
-    Dumping index 0
-    Root: Metadata { dimensions: 2, items: RoaringBitmap<[0]>, roots: [0], distance: "euclidean" }
-    Version: Version { major: 0, minor: 7, patch: 0 }
-    Tree 0: Descendants(Descendants { descendants: [0] })
-    Item 0: Leaf(Leaf { header: NodeHeaderEuclidean { bias: "0.0000" }, vector: [0.0000, 0.0000] })
-    "#);
-}
-
-#[test]
-fn add_one_item_incrementally_in_a_one_item_db() {
-    let handle = create_database::<Euclidean>();
-    let mut rng = rng();
-    let mut wtxn = handle.env.write_txn().unwrap();
-    let writer = Writer::new(handle.database, 0, 2);
-    writer.add_item(&mut wtxn, 0, &[0., 0.]).unwrap();
-    writer.builder(&mut rng).n_trees(1).build(&mut wtxn).unwrap();
-    wtxn.commit().unwrap();
-
-    insta::assert_snapshot!(handle, @r#"
-    ==================
-    Dumping index 0
-    Root: Metadata { dimensions: 2, items: RoaringBitmap<[0]>, roots: [0], distance: "euclidean" }
-    Version: Version { major: 0, minor: 7, patch: 0 }
-    Tree 0: Descendants(Descendants { descendants: [0] })
-    Item 0: Leaf(Leaf { header: NodeHeaderEuclidean { bias: "0.0000" }, vector: [0.0000, 0.0000] })
-    "#);
-
-    let mut wtxn = handle.env.write_txn().unwrap();
-    let writer = Writer::new(handle.database, 0, 2);
-    writer.add_item(&mut wtxn, 1, &[1., 0.]).unwrap();
-    writer.builder(&mut rng).n_trees(1).build(&mut wtxn).unwrap();
-    wtxn.commit().unwrap();
-
-    insta::assert_snapshot!(handle, @r#"
-    ==================
-    Dumping index 0
-    Root: Metadata { dimensions: 2, items: RoaringBitmap<[0, 1]>, roots: [0], distance: "euclidean" }
-    Version: Version { major: 0, minor: 7, patch: 0 }
-    Tree 0: Descendants(Descendants { descendants: [0, 1] })
-    Item 0: Leaf(Leaf { header: NodeHeaderEuclidean { bias: "0.0000" }, vector: [0.0000, 0.0000] })
-    Item 1: Leaf(Leaf { header: NodeHeaderEuclidean { bias: "0.0000" }, vector: [1.0000, 0.0000] })
-    "#);
-}
-
-#[test]
-fn add_one_item_incrementally_to_create_a_split_node() {
-    let handle = create_database::<Euclidean>();
-    let mut rng = rng();
-    let mut wtxn = handle.env.write_txn().unwrap();
-    let writer = Writer::new(handle.database, 0, 2);
-    writer.add_item(&mut wtxn, 0, &[0., 0.]).unwrap();
-    writer.add_item(&mut wtxn, 1, &[1., 0.]).unwrap();
-    writer.builder(&mut rng).n_trees(1).build(&mut wtxn).unwrap();
-    wtxn.commit().unwrap();
-
-    insta::assert_snapshot!(handle, @r#"
-    ==================
-    Dumping index 0
-    Root: Metadata { dimensions: 2, items: RoaringBitmap<[0, 1]>, roots: [0], distance: "euclidean" }
-    Version: Version { major: 0, minor: 7, patch: 0 }
-    Tree 0: Descendants(Descendants { descendants: [0, 1] })
-    Item 0: Leaf(Leaf { header: NodeHeaderEuclidean { bias: "0.0000" }, vector: [0.0000, 0.0000] })
-    Item 1: Leaf(Leaf { header: NodeHeaderEuclidean { bias: "0.0000" }, vector: [1.0000, 0.0000] })
-    "#);
-
-    let mut wtxn = handle.env.write_txn().unwrap();
-    let writer = Writer::new(handle.database, 0, 2);
-    writer.add_item(&mut wtxn, 2, &[2., 0.]).unwrap();
-    writer.builder(&mut rng).n_trees(1).build(&mut wtxn).unwrap();
-    wtxn.commit().unwrap();
-
-    insta::assert_snapshot!(handle, @r#"
-    ==================
-    Dumping index 0
-    Root: Metadata { dimensions: 2, items: RoaringBitmap<[0, 1, 2]>, roots: [0], distance: "euclidean" }
-    Version: Version { major: 0, minor: 7, patch: 0 }
-<<<<<<< HEAD
-    Tree 0: SplitPlaneNormal(SplitPlaneNormal<euclidean> { left: 1, right: 2, normal: [1.0000, 0.0000] })
-    Tree 1: Descendants(Descendants { descendants: [0] })
-    Tree 2: Descendants(Descendants { descendants: [1, 2] })
-    Item 0: Leaf(Leaf { header: NodeHeaderEuclidean { bias: 0.0 }, vector: [0.0000, 0.0000] })
-    Item 1: Leaf(Leaf { header: NodeHeaderEuclidean { bias: 0.0 }, vector: [1.0000, 0.0000] })
-    Item 2: Leaf(Leaf { header: NodeHeaderEuclidean { bias: 0.0 }, vector: [2.0000, 0.0000] })
-=======
-    Tree 0: SplitPlaneNormal(SplitPlaneNormal<euclidean> { left: 1, right: 2, normal: Leaf { header: NodeHeaderEuclidean { bias: "1.2500" }, vector: [-1.0000, 0.0000] } })
-    Tree 1: Descendants(Descendants { descendants: [2] })
-    Tree 2: Descendants(Descendants { descendants: [0, 1] })
-    Item 0: Leaf(Leaf { header: NodeHeaderEuclidean { bias: "0.0000" }, vector: [0.0000, 0.0000] })
-    Item 1: Leaf(Leaf { header: NodeHeaderEuclidean { bias: "0.0000" }, vector: [1.0000, 0.0000] })
-    Item 2: Leaf(Leaf { header: NodeHeaderEuclidean { bias: "0.0000" }, vector: [2.0000, 0.0000] })
->>>>>>> 693f77da
+    Item 0: Leaf(Leaf { header: NodeHeaderEuclidean { bias: "0.0000" }, vector: [0.0000, 0.0000] })
+    Item 1: Leaf(Leaf { header: NodeHeaderEuclidean { bias: "0.0000" }, vector: [1.0000, 0.0000] })
+    Item 2: Leaf(Leaf { header: NodeHeaderEuclidean { bias: "0.0000" }, vector: [2.0000, 0.0000] })
     "#);
 }
 
@@ -953,33 +881,19 @@
     Dumping index 0
     Root: Metadata { dimensions: 2, items: RoaringBitmap<[0, 1, 2, 3, 4, 5]>, roots: [0], distance: "euclidean" }
     Version: Version { major: 0, minor: 7, patch: 0 }
-<<<<<<< HEAD
-    Tree 0: SplitPlaneNormal(SplitPlaneNormal<euclidean> { left: 1, right: 6, normal: [1.0000, 0.0000] })
+    Tree 0: SplitPlaneNormal(SplitPlaneNormal<euclidean> { left: 3, right: 6, normal: Leaf { header: NodeHeaderEuclidean { bias: "-2.3714" }, vector: [1.0000, 0.0000] } })
     Tree 1: Descendants(Descendants { descendants: [0] })
-    Tree 2: Descendants(Descendants { descendants: [1, 5] })
-    Tree 3: Descendants(Descendants { descendants: [4] })
-    Tree 4: Descendants(Descendants { descendants: [2, 3] })
-    Tree 5: SplitPlaneNormal(SplitPlaneNormal<euclidean> { left: 3, right: 4, normal: "none" })
-    Tree 6: SplitPlaneNormal(SplitPlaneNormal<euclidean> { left: 2, right: 5, normal: "none" })
-    Item 0: Leaf(Leaf { header: NodeHeaderEuclidean { bias: 0.0 }, vector: [0.0000, 0.0000] })
-    Item 1: Leaf(Leaf { header: NodeHeaderEuclidean { bias: 0.0 }, vector: [1.0000, 0.0000] })
-    Item 2: Leaf(Leaf { header: NodeHeaderEuclidean { bias: 0.0 }, vector: [2.0000, 0.0000] })
-    Item 3: Leaf(Leaf { header: NodeHeaderEuclidean { bias: 0.0 }, vector: [3.0000, 0.0000] })
-    Item 4: Leaf(Leaf { header: NodeHeaderEuclidean { bias: 0.0 }, vector: [4.0000, 0.0000] })
-    Item 5: Leaf(Leaf { header: NodeHeaderEuclidean { bias: 0.0 }, vector: [5.0000, 0.0000] })
-=======
-    Tree 0: SplitPlaneNormal(SplitPlaneNormal<euclidean> { left: 3, right: 4, normal: Leaf { header: NodeHeaderEuclidean { bias: "-3.0143" }, vector: [1.0000, 0.0000] } })
-    Tree 1: Descendants(Descendants { descendants: [0, 1] })
-    Tree 2: Descendants(Descendants { descendants: [2, 3] })
-    Tree 3: SplitPlaneNormal(SplitPlaneNormal<euclidean> { left: 1, right: 2, normal: Leaf { header: NodeHeaderEuclidean { bias: "-1.5000" }, vector: [1.0000, 0.0000] } })
-    Tree 4: Descendants(Descendants { descendants: [4, 5] })
+    Tree 2: Descendants(Descendants { descendants: [1, 2] })
+    Tree 3: SplitPlaneNormal(SplitPlaneNormal<euclidean> { left: 1, right: 2, normal: Leaf { header: NodeHeaderEuclidean { bias: "-0.9571" }, vector: [1.0000, 0.0000] } })
+    Tree 4: Descendants(Descendants { descendants: [3, 4] })
+    Tree 5: Descendants(Descendants { descendants: [5] })
+    Tree 6: SplitPlaneNormal(SplitPlaneNormal<euclidean> { left: 4, right: 5, normal: Leaf { header: NodeHeaderEuclidean { bias: "-4.2778" }, vector: [1.0000, 0.0000] } })
     Item 0: Leaf(Leaf { header: NodeHeaderEuclidean { bias: "0.0000" }, vector: [0.0000, 0.0000] })
     Item 1: Leaf(Leaf { header: NodeHeaderEuclidean { bias: "0.0000" }, vector: [1.0000, 0.0000] })
     Item 2: Leaf(Leaf { header: NodeHeaderEuclidean { bias: "0.0000" }, vector: [2.0000, 0.0000] })
     Item 3: Leaf(Leaf { header: NodeHeaderEuclidean { bias: "0.0000" }, vector: [3.0000, 0.0000] })
     Item 4: Leaf(Leaf { header: NodeHeaderEuclidean { bias: "0.0000" }, vector: [4.0000, 0.0000] })
     Item 5: Leaf(Leaf { header: NodeHeaderEuclidean { bias: "0.0000" }, vector: [5.0000, 0.0000] })
->>>>>>> 693f77da
     "#);
 
     let mut wtxn = handle.env.write_txn().unwrap();
@@ -995,31 +909,13 @@
     Dumping index 0
     Root: Metadata { dimensions: 2, items: RoaringBitmap<[0, 1, 2, 3, 4, 5, 25]>, roots: [0], distance: "euclidean" }
     Version: Version { major: 0, minor: 7, patch: 0 }
-<<<<<<< HEAD
-    Tree 0: SplitPlaneNormal(SplitPlaneNormal<euclidean> { left: 1, right: 6, normal: [1.0000, 0.0000] })
+    Tree 0: SplitPlaneNormal(SplitPlaneNormal<euclidean> { left: 3, right: 6, normal: Leaf { header: NodeHeaderEuclidean { bias: "-2.3714" }, vector: [1.0000, 0.0000] } })
     Tree 1: Descendants(Descendants { descendants: [0] })
-    Tree 2: Descendants(Descendants { descendants: [1, 5] })
-    Tree 3: Descendants(Descendants { descendants: [4] })
-    Tree 4: SplitPlaneNormal(SplitPlaneNormal<euclidean> { left: 7, right: 8, normal: "none" })
-    Tree 5: SplitPlaneNormal(SplitPlaneNormal<euclidean> { left: 3, right: 4, normal: "none" })
-    Tree 6: SplitPlaneNormal(SplitPlaneNormal<euclidean> { left: 2, right: 5, normal: "none" })
-    Tree 7: Descendants(Descendants { descendants: [3] })
-    Tree 8: Descendants(Descendants { descendants: [2, 25] })
-    Item 0: Leaf(Leaf { header: NodeHeaderEuclidean { bias: 0.0 }, vector: [0.0000, 0.0000] })
-    Item 1: Leaf(Leaf { header: NodeHeaderEuclidean { bias: 0.0 }, vector: [1.0000, 0.0000] })
-    Item 2: Leaf(Leaf { header: NodeHeaderEuclidean { bias: 0.0 }, vector: [2.0000, 0.0000] })
-    Item 3: Leaf(Leaf { header: NodeHeaderEuclidean { bias: 0.0 }, vector: [3.0000, 0.0000] })
-    Item 4: Leaf(Leaf { header: NodeHeaderEuclidean { bias: 0.0 }, vector: [4.0000, 0.0000] })
-    Item 5: Leaf(Leaf { header: NodeHeaderEuclidean { bias: 0.0 }, vector: [5.0000, 0.0000] })
-    Item 25: Leaf(Leaf { header: NodeHeaderEuclidean { bias: 0.0 }, vector: [25.0000, 0.0000] })
-=======
-    Tree 0: SplitPlaneNormal(SplitPlaneNormal<euclidean> { left: 3, right: 4, normal: Leaf { header: NodeHeaderEuclidean { bias: "-3.0143" }, vector: [1.0000, 0.0000] } })
-    Tree 1: Descendants(Descendants { descendants: [0, 1] })
-    Tree 2: Descendants(Descendants { descendants: [2, 3] })
-    Tree 3: SplitPlaneNormal(SplitPlaneNormal<euclidean> { left: 1, right: 2, normal: Leaf { header: NodeHeaderEuclidean { bias: "-1.5000" }, vector: [1.0000, 0.0000] } })
-    Tree 4: SplitPlaneNormal(SplitPlaneNormal<euclidean> { left: 5, right: 6, normal: Leaf { header: NodeHeaderEuclidean { bias: "-14.6429" }, vector: [1.0000, 0.0000] } })
-    Tree 5: Descendants(Descendants { descendants: [4, 5] })
-    Tree 6: Descendants(Descendants { descendants: [25] })
+    Tree 2: Descendants(Descendants { descendants: [1, 2] })
+    Tree 3: SplitPlaneNormal(SplitPlaneNormal<euclidean> { left: 1, right: 2, normal: Leaf { header: NodeHeaderEuclidean { bias: "-0.9571" }, vector: [1.0000, 0.0000] } })
+    Tree 4: Descendants(Descendants { descendants: [3, 4] })
+    Tree 5: Descendants(Descendants { descendants: [5, 25] })
+    Tree 6: SplitPlaneNormal(SplitPlaneNormal<euclidean> { left: 4, right: 5, normal: Leaf { header: NodeHeaderEuclidean { bias: "-4.2778" }, vector: [1.0000, 0.0000] } })
     Item 0: Leaf(Leaf { header: NodeHeaderEuclidean { bias: "0.0000" }, vector: [0.0000, 0.0000] })
     Item 1: Leaf(Leaf { header: NodeHeaderEuclidean { bias: "0.0000" }, vector: [1.0000, 0.0000] })
     Item 2: Leaf(Leaf { header: NodeHeaderEuclidean { bias: "0.0000" }, vector: [2.0000, 0.0000] })
@@ -1027,7 +923,6 @@
     Item 4: Leaf(Leaf { header: NodeHeaderEuclidean { bias: "0.0000" }, vector: [4.0000, 0.0000] })
     Item 5: Leaf(Leaf { header: NodeHeaderEuclidean { bias: "0.0000" }, vector: [5.0000, 0.0000] })
     Item 25: Leaf(Leaf { header: NodeHeaderEuclidean { bias: "0.0000" }, vector: [25.0000, 0.0000] })
->>>>>>> 693f77da
     "#);
 
     let mut wtxn = handle.env.write_txn().unwrap();
@@ -1043,34 +938,15 @@
     Dumping index 0
     Root: Metadata { dimensions: 2, items: RoaringBitmap<[0, 1, 2, 3, 4, 5, 8, 25]>, roots: [0], distance: "euclidean" }
     Version: Version { major: 0, minor: 7, patch: 0 }
-<<<<<<< HEAD
-    Tree 0: SplitPlaneNormal(SplitPlaneNormal<euclidean> { left: 1, right: 6, normal: [1.0000, 0.0000] })
+    Tree 0: SplitPlaneNormal(SplitPlaneNormal<euclidean> { left: 3, right: 6, normal: Leaf { header: NodeHeaderEuclidean { bias: "-2.3714" }, vector: [1.0000, 0.0000] } })
     Tree 1: Descendants(Descendants { descendants: [0] })
-    Tree 2: Descendants(Descendants { descendants: [1, 5] })
-    Tree 3: Descendants(Descendants { descendants: [4] })
-    Tree 4: SplitPlaneNormal(SplitPlaneNormal<euclidean> { left: 7, right: 8, normal: "none" })
-    Tree 5: SplitPlaneNormal(SplitPlaneNormal<euclidean> { left: 3, right: 4, normal: "none" })
-    Tree 6: SplitPlaneNormal(SplitPlaneNormal<euclidean> { left: 2, right: 5, normal: "none" })
-    Tree 7: Descendants(Descendants { descendants: [3, 8] })
-    Tree 8: Descendants(Descendants { descendants: [2, 25] })
-    Item 0: Leaf(Leaf { header: NodeHeaderEuclidean { bias: 0.0 }, vector: [0.0000, 0.0000] })
-    Item 1: Leaf(Leaf { header: NodeHeaderEuclidean { bias: 0.0 }, vector: [1.0000, 0.0000] })
-    Item 2: Leaf(Leaf { header: NodeHeaderEuclidean { bias: 0.0 }, vector: [2.0000, 0.0000] })
-    Item 3: Leaf(Leaf { header: NodeHeaderEuclidean { bias: 0.0 }, vector: [3.0000, 0.0000] })
-    Item 4: Leaf(Leaf { header: NodeHeaderEuclidean { bias: 0.0 }, vector: [4.0000, 0.0000] })
-    Item 5: Leaf(Leaf { header: NodeHeaderEuclidean { bias: 0.0 }, vector: [5.0000, 0.0000] })
-    Item 8: Leaf(Leaf { header: NodeHeaderEuclidean { bias: 0.0 }, vector: [8.0000, 0.0000] })
-    Item 25: Leaf(Leaf { header: NodeHeaderEuclidean { bias: 0.0 }, vector: [25.0000, 0.0000] })
-=======
-    Tree 0: SplitPlaneNormal(SplitPlaneNormal<euclidean> { left: 3, right: 4, normal: Leaf { header: NodeHeaderEuclidean { bias: "-3.0143" }, vector: [1.0000, 0.0000] } })
-    Tree 1: Descendants(Descendants { descendants: [0, 1] })
-    Tree 2: Descendants(Descendants { descendants: [2, 3] })
-    Tree 3: SplitPlaneNormal(SplitPlaneNormal<euclidean> { left: 1, right: 2, normal: Leaf { header: NodeHeaderEuclidean { bias: "-1.5000" }, vector: [1.0000, 0.0000] } })
-    Tree 4: SplitPlaneNormal(SplitPlaneNormal<euclidean> { left: 5, right: 6, normal: Leaf { header: NodeHeaderEuclidean { bias: "-14.6429" }, vector: [1.0000, 0.0000] } })
-    Tree 5: SplitPlaneNormal(SplitPlaneNormal<euclidean> { left: 7, right: 8, normal: Leaf { header: NodeHeaderEuclidean { bias: "-6.3333" }, vector: [1.0000, 0.0000] } })
-    Tree 6: Descendants(Descendants { descendants: [25] })
-    Tree 7: Descendants(Descendants { descendants: [4, 5] })
-    Tree 8: Descendants(Descendants { descendants: [8] })
+    Tree 2: Descendants(Descendants { descendants: [1, 2] })
+    Tree 3: SplitPlaneNormal(SplitPlaneNormal<euclidean> { left: 1, right: 2, normal: Leaf { header: NodeHeaderEuclidean { bias: "-0.9571" }, vector: [1.0000, 0.0000] } })
+    Tree 4: Descendants(Descendants { descendants: [3, 4] })
+    Tree 5: SplitPlaneNormal(SplitPlaneNormal<euclidean> { left: 7, right: 8, normal: Leaf { header: NodeHeaderEuclidean { bias: "-16.5000" }, vector: [1.0000, 0.0000] } })
+    Tree 6: SplitPlaneNormal(SplitPlaneNormal<euclidean> { left: 4, right: 5, normal: Leaf { header: NodeHeaderEuclidean { bias: "-4.2778" }, vector: [1.0000, 0.0000] } })
+    Tree 7: Descendants(Descendants { descendants: [5, 8] })
+    Tree 8: Descendants(Descendants { descendants: [25] })
     Item 0: Leaf(Leaf { header: NodeHeaderEuclidean { bias: "0.0000" }, vector: [0.0000, 0.0000] })
     Item 1: Leaf(Leaf { header: NodeHeaderEuclidean { bias: "0.0000" }, vector: [1.0000, 0.0000] })
     Item 2: Leaf(Leaf { header: NodeHeaderEuclidean { bias: "0.0000" }, vector: [2.0000, 0.0000] })
@@ -1079,7 +955,6 @@
     Item 5: Leaf(Leaf { header: NodeHeaderEuclidean { bias: "0.0000" }, vector: [5.0000, 0.0000] })
     Item 8: Leaf(Leaf { header: NodeHeaderEuclidean { bias: "0.0000" }, vector: [8.0000, 0.0000] })
     Item 25: Leaf(Leaf { header: NodeHeaderEuclidean { bias: "0.0000" }, vector: [25.0000, 0.0000] })
->>>>>>> 693f77da
     "#);
 }
 
@@ -1102,31 +977,17 @@
     Dumping index 0
     Root: Metadata { dimensions: 4, items: RoaringBitmap<[0, 1, 2, 3, 4]>, roots: [0, 1], distance: "euclidean" }
     Version: Version { major: 0, minor: 7, patch: 0 }
-<<<<<<< HEAD
-    Tree 0: SplitPlaneNormal(SplitPlaneNormal<euclidean> { left: 4, right: 5, normal: [1.0000, 0.0000, 0.0000, 0.0000] })
-    Tree 1: SplitPlaneNormal(SplitPlaneNormal<euclidean> { left: 2, right: 3, normal: [-1.0000, 0.0000, 0.0000, 0.0000] })
-    Tree 2: Descendants(Descendants { descendants: [1, 2, 3, 4] })
-    Tree 3: Descendants(Descendants { descendants: [0] })
-    Tree 4: Descendants(Descendants { descendants: [0] })
-    Tree 5: Descendants(Descendants { descendants: [1, 2, 3, 4] })
-    Item 0: Leaf(Leaf { header: NodeHeaderEuclidean { bias: 0.0 }, vector: [0.0000, 0.0000, 0.0000, 0.0000] })
-    Item 1: Leaf(Leaf { header: NodeHeaderEuclidean { bias: 0.0 }, vector: [1.0000, 0.0000, 0.0000, 0.0000] })
-    Item 2: Leaf(Leaf { header: NodeHeaderEuclidean { bias: 0.0 }, vector: [2.0000, 0.0000, 0.0000, 0.0000] })
-    Item 3: Leaf(Leaf { header: NodeHeaderEuclidean { bias: 0.0 }, vector: [3.0000, 0.0000, 0.0000, 0.0000] })
-    Item 4: Leaf(Leaf { header: NodeHeaderEuclidean { bias: 0.0 }, vector: [4.0000, 0.0000, 0.0000, 0.0000] })
-=======
-    Tree 0: SplitPlaneNormal(SplitPlaneNormal<euclidean> { left: 2, right: 3, normal: Leaf { header: NodeHeaderEuclidean { bias: "-1.9500" }, vector: [1.0000, 0.0000, 0.0000, 0.0000] } })
-    Tree 1: SplitPlaneNormal(SplitPlaneNormal<euclidean> { left: 5, right: 6, normal: Leaf { header: NodeHeaderEuclidean { bias: "1.7333" }, vector: [-1.0000, 0.0000, 0.0000, 0.0000] } })
-    Tree 2: Descendants(Descendants { descendants: [0, 1] })
-    Tree 3: Descendants(Descendants { descendants: [2, 3, 4] })
-    Tree 5: Descendants(Descendants { descendants: [2, 3, 4] })
-    Tree 6: Descendants(Descendants { descendants: [0, 1] })
+    Tree 0: SplitPlaneNormal(SplitPlaneNormal<euclidean> { left: 4, right: 5, normal: Leaf { header: NodeHeaderEuclidean { bias: "2.5000" }, vector: [-1.0000, 0.0000, 0.0000, 0.0000] } })
+    Tree 1: SplitPlaneNormal(SplitPlaneNormal<euclidean> { left: 2, right: 3, normal: Leaf { header: NodeHeaderEuclidean { bias: "1.6429" }, vector: [-1.0000, 0.0000, 0.0000, 0.0000] } })
+    Tree 2: Descendants(Descendants { descendants: [2, 3, 4] })
+    Tree 3: Descendants(Descendants { descendants: [0, 1] })
+    Tree 4: Descendants(Descendants { descendants: [3, 4] })
+    Tree 5: Descendants(Descendants { descendants: [0, 1, 2] })
     Item 0: Leaf(Leaf { header: NodeHeaderEuclidean { bias: "0.0000" }, vector: [0.0000, 0.0000, 0.0000, 0.0000] })
     Item 1: Leaf(Leaf { header: NodeHeaderEuclidean { bias: "0.0000" }, vector: [1.0000, 0.0000, 0.0000, 0.0000] })
     Item 2: Leaf(Leaf { header: NodeHeaderEuclidean { bias: "0.0000" }, vector: [2.0000, 0.0000, 0.0000, 0.0000] })
     Item 3: Leaf(Leaf { header: NodeHeaderEuclidean { bias: "0.0000" }, vector: [3.0000, 0.0000, 0.0000, 0.0000] })
     Item 4: Leaf(Leaf { header: NodeHeaderEuclidean { bias: "0.0000" }, vector: [4.0000, 0.0000, 0.0000, 0.0000] })
->>>>>>> 693f77da
     "#);
 
     let mut wtxn = handle.env.write_txn().unwrap();
@@ -1139,31 +1000,17 @@
     Dumping index 0
     Root: Metadata { dimensions: 2, items: RoaringBitmap<[0, 1, 2, 3, 4]>, roots: [0, 1], distance: "euclidean" }
     Version: Version { major: 0, minor: 7, patch: 0 }
-<<<<<<< HEAD
-    Tree 0: SplitPlaneNormal(SplitPlaneNormal<euclidean> { left: 4, right: 5, normal: [1.0000, 0.0000, 0.0000, 0.0000] })
-    Tree 1: SplitPlaneNormal(SplitPlaneNormal<euclidean> { left: 2, right: 3, normal: [-1.0000, 0.0000, 0.0000, 0.0000] })
-    Tree 2: Descendants(Descendants { descendants: [1, 2, 3, 4] })
-    Tree 3: Descendants(Descendants { descendants: [0] })
-    Tree 4: Descendants(Descendants { descendants: [0] })
-    Tree 5: Descendants(Descendants { descendants: [1, 2, 3, 4] })
-    Item 0: Leaf(Leaf { header: NodeHeaderEuclidean { bias: 0.0 }, vector: [0.0000, 0.0000, 0.0000, 0.0000] })
-    Item 1: Leaf(Leaf { header: NodeHeaderEuclidean { bias: 0.0 }, vector: [1.0000, 0.0000, 0.0000, 0.0000] })
-    Item 2: Leaf(Leaf { header: NodeHeaderEuclidean { bias: 0.0 }, vector: [2.0000, 0.0000, 0.0000, 0.0000] })
-    Item 3: Leaf(Leaf { header: NodeHeaderEuclidean { bias: 0.0 }, vector: [3.0000, 0.0000, 0.0000, 0.0000] })
-    Item 4: Leaf(Leaf { header: NodeHeaderEuclidean { bias: 0.0 }, vector: [4.0000, 0.0000, 0.0000, 0.0000] })
-=======
-    Tree 0: SplitPlaneNormal(SplitPlaneNormal<euclidean> { left: 2, right: 3, normal: Leaf { header: NodeHeaderEuclidean { bias: "-1.9500" }, vector: [1.0000, 0.0000, 0.0000, 0.0000] } })
-    Tree 1: SplitPlaneNormal(SplitPlaneNormal<euclidean> { left: 5, right: 6, normal: Leaf { header: NodeHeaderEuclidean { bias: "1.7333" }, vector: [-1.0000, 0.0000, 0.0000, 0.0000] } })
-    Tree 2: Descendants(Descendants { descendants: [0, 1] })
-    Tree 3: Descendants(Descendants { descendants: [2, 3, 4] })
-    Tree 5: Descendants(Descendants { descendants: [2, 3, 4] })
-    Tree 6: Descendants(Descendants { descendants: [0, 1] })
+    Tree 0: SplitPlaneNormal(SplitPlaneNormal<euclidean> { left: 4, right: 5, normal: Leaf { header: NodeHeaderEuclidean { bias: "2.5000" }, vector: [-1.0000, 0.0000, 0.0000, 0.0000] } })
+    Tree 1: SplitPlaneNormal(SplitPlaneNormal<euclidean> { left: 2, right: 3, normal: Leaf { header: NodeHeaderEuclidean { bias: "1.6429" }, vector: [-1.0000, 0.0000, 0.0000, 0.0000] } })
+    Tree 2: Descendants(Descendants { descendants: [2, 3, 4] })
+    Tree 3: Descendants(Descendants { descendants: [0, 1] })
+    Tree 4: Descendants(Descendants { descendants: [3, 4] })
+    Tree 5: Descendants(Descendants { descendants: [0, 1, 2] })
     Item 0: Leaf(Leaf { header: NodeHeaderEuclidean { bias: "0.0000" }, vector: [0.0000, 0.0000, 0.0000, 0.0000] })
     Item 1: Leaf(Leaf { header: NodeHeaderEuclidean { bias: "0.0000" }, vector: [1.0000, 0.0000, 0.0000, 0.0000] })
     Item 2: Leaf(Leaf { header: NodeHeaderEuclidean { bias: "0.0000" }, vector: [2.0000, 0.0000, 0.0000, 0.0000] })
     Item 3: Leaf(Leaf { header: NodeHeaderEuclidean { bias: "0.0000" }, vector: [3.0000, 0.0000, 0.0000, 0.0000] })
     Item 4: Leaf(Leaf { header: NodeHeaderEuclidean { bias: "0.0000" }, vector: [4.0000, 0.0000, 0.0000, 0.0000] })
->>>>>>> 693f77da
     "#);
 
     let mut wtxn = handle.env.write_txn().unwrap();
@@ -1176,25 +1023,14 @@
     Dumping index 0
     Root: Metadata { dimensions: 2, items: RoaringBitmap<[0, 1, 2, 3, 4]>, roots: [1], distance: "euclidean" }
     Version: Version { major: 0, minor: 7, patch: 0 }
-<<<<<<< HEAD
-    Tree 1: SplitPlaneNormal(SplitPlaneNormal<euclidean> { left: 2, right: 3, normal: [-1.0000, 0.0000, 0.0000, 0.0000] })
-    Tree 2: Descendants(Descendants { descendants: [1, 2, 3, 4] })
-    Tree 3: Descendants(Descendants { descendants: [0] })
-    Item 0: Leaf(Leaf { header: NodeHeaderEuclidean { bias: 0.0 }, vector: [0.0000, 0.0000, 0.0000, 0.0000] })
-    Item 1: Leaf(Leaf { header: NodeHeaderEuclidean { bias: 0.0 }, vector: [1.0000, 0.0000, 0.0000, 0.0000] })
-    Item 2: Leaf(Leaf { header: NodeHeaderEuclidean { bias: 0.0 }, vector: [2.0000, 0.0000, 0.0000, 0.0000] })
-    Item 3: Leaf(Leaf { header: NodeHeaderEuclidean { bias: 0.0 }, vector: [3.0000, 0.0000, 0.0000, 0.0000] })
-    Item 4: Leaf(Leaf { header: NodeHeaderEuclidean { bias: 0.0 }, vector: [4.0000, 0.0000, 0.0000, 0.0000] })
-=======
-    Tree 1: SplitPlaneNormal(SplitPlaneNormal<euclidean> { left: 5, right: 6, normal: Leaf { header: NodeHeaderEuclidean { bias: "1.7333" }, vector: [-1.0000, 0.0000, 0.0000, 0.0000] } })
-    Tree 5: Descendants(Descendants { descendants: [2, 3, 4] })
-    Tree 6: Descendants(Descendants { descendants: [0, 1] })
+    Tree 1: SplitPlaneNormal(SplitPlaneNormal<euclidean> { left: 2, right: 3, normal: Leaf { header: NodeHeaderEuclidean { bias: "1.6429" }, vector: [-1.0000, 0.0000, 0.0000, 0.0000] } })
+    Tree 2: Descendants(Descendants { descendants: [2, 3, 4] })
+    Tree 3: Descendants(Descendants { descendants: [0, 1] })
     Item 0: Leaf(Leaf { header: NodeHeaderEuclidean { bias: "0.0000" }, vector: [0.0000, 0.0000, 0.0000, 0.0000] })
     Item 1: Leaf(Leaf { header: NodeHeaderEuclidean { bias: "0.0000" }, vector: [1.0000, 0.0000, 0.0000, 0.0000] })
     Item 2: Leaf(Leaf { header: NodeHeaderEuclidean { bias: "0.0000" }, vector: [2.0000, 0.0000, 0.0000, 0.0000] })
     Item 3: Leaf(Leaf { header: NodeHeaderEuclidean { bias: "0.0000" }, vector: [3.0000, 0.0000, 0.0000, 0.0000] })
     Item 4: Leaf(Leaf { header: NodeHeaderEuclidean { bias: "0.0000" }, vector: [4.0000, 0.0000, 0.0000, 0.0000] })
->>>>>>> 693f77da
     "#);
 }
 
@@ -1217,33 +1053,19 @@
     Dumping index 0
     Root: Metadata { dimensions: 2, items: RoaringBitmap<[0, 1, 2, 3, 4, 5]>, roots: [0], distance: "euclidean" }
     Version: Version { major: 0, minor: 7, patch: 0 }
-<<<<<<< HEAD
-    Tree 0: SplitPlaneNormal(SplitPlaneNormal<euclidean> { left: 1, right: 6, normal: [1.0000, 0.0000] })
+    Tree 0: SplitPlaneNormal(SplitPlaneNormal<euclidean> { left: 3, right: 6, normal: Leaf { header: NodeHeaderEuclidean { bias: "-2.3714" }, vector: [1.0000, 0.0000] } })
     Tree 1: Descendants(Descendants { descendants: [0] })
-    Tree 2: Descendants(Descendants { descendants: [1, 5] })
-    Tree 3: Descendants(Descendants { descendants: [4] })
-    Tree 4: Descendants(Descendants { descendants: [2, 3] })
-    Tree 5: SplitPlaneNormal(SplitPlaneNormal<euclidean> { left: 3, right: 4, normal: "none" })
-    Tree 6: SplitPlaneNormal(SplitPlaneNormal<euclidean> { left: 2, right: 5, normal: "none" })
-    Item 0: Leaf(Leaf { header: NodeHeaderEuclidean { bias: 0.0 }, vector: [0.0000, 0.0000] })
-    Item 1: Leaf(Leaf { header: NodeHeaderEuclidean { bias: 0.0 }, vector: [1.0000, 0.0000] })
-    Item 2: Leaf(Leaf { header: NodeHeaderEuclidean { bias: 0.0 }, vector: [2.0000, 0.0000] })
-    Item 3: Leaf(Leaf { header: NodeHeaderEuclidean { bias: 0.0 }, vector: [3.0000, 0.0000] })
-    Item 4: Leaf(Leaf { header: NodeHeaderEuclidean { bias: 0.0 }, vector: [4.0000, 0.0000] })
-    Item 5: Leaf(Leaf { header: NodeHeaderEuclidean { bias: 0.0 }, vector: [5.0000, 0.0000] })
-=======
-    Tree 0: SplitPlaneNormal(SplitPlaneNormal<euclidean> { left: 3, right: 4, normal: Leaf { header: NodeHeaderEuclidean { bias: "-3.0143" }, vector: [1.0000, 0.0000] } })
-    Tree 1: Descendants(Descendants { descendants: [0, 1] })
-    Tree 2: Descendants(Descendants { descendants: [2, 3] })
-    Tree 3: SplitPlaneNormal(SplitPlaneNormal<euclidean> { left: 1, right: 2, normal: Leaf { header: NodeHeaderEuclidean { bias: "-1.5000" }, vector: [1.0000, 0.0000] } })
-    Tree 4: Descendants(Descendants { descendants: [4, 5] })
+    Tree 2: Descendants(Descendants { descendants: [1, 2] })
+    Tree 3: SplitPlaneNormal(SplitPlaneNormal<euclidean> { left: 1, right: 2, normal: Leaf { header: NodeHeaderEuclidean { bias: "-0.9571" }, vector: [1.0000, 0.0000] } })
+    Tree 4: Descendants(Descendants { descendants: [3, 4] })
+    Tree 5: Descendants(Descendants { descendants: [5] })
+    Tree 6: SplitPlaneNormal(SplitPlaneNormal<euclidean> { left: 4, right: 5, normal: Leaf { header: NodeHeaderEuclidean { bias: "-4.2778" }, vector: [1.0000, 0.0000] } })
     Item 0: Leaf(Leaf { header: NodeHeaderEuclidean { bias: "0.0000" }, vector: [0.0000, 0.0000] })
     Item 1: Leaf(Leaf { header: NodeHeaderEuclidean { bias: "0.0000" }, vector: [1.0000, 0.0000] })
     Item 2: Leaf(Leaf { header: NodeHeaderEuclidean { bias: "0.0000" }, vector: [2.0000, 0.0000] })
     Item 3: Leaf(Leaf { header: NodeHeaderEuclidean { bias: "0.0000" }, vector: [3.0000, 0.0000] })
     Item 4: Leaf(Leaf { header: NodeHeaderEuclidean { bias: "0.0000" }, vector: [4.0000, 0.0000] })
     Item 5: Leaf(Leaf { header: NodeHeaderEuclidean { bias: "0.0000" }, vector: [5.0000, 0.0000] })
->>>>>>> 693f77da
     "#);
 
     println!("HEEEEEERE");
@@ -1261,25 +1083,13 @@
     Dumping index 0
     Root: Metadata { dimensions: 2, items: RoaringBitmap<[0, 2, 3, 4]>, roots: [0], distance: "euclidean" }
     Version: Version { major: 0, minor: 7, patch: 0 }
-    Tree 0: SplitPlaneNormal(SplitPlaneNormal<euclidean> { left: 3, right: 4, normal: Leaf { header: NodeHeaderEuclidean { bias: "-3.0143" }, vector: [1.0000, 0.0000] } })
-    Tree 1: Descendants(Descendants { descendants: [0] })
-<<<<<<< HEAD
-    Tree 3: Descendants(Descendants { descendants: [4] })
-    Tree 4: Descendants(Descendants { descendants: [2, 3] })
-    Tree 5: SplitPlaneNormal(SplitPlaneNormal<euclidean> { left: 3, right: 4, normal: "none" })
-    Item 0: Leaf(Leaf { header: NodeHeaderEuclidean { bias: 0.0 }, vector: [0.0000, 0.0000] })
-    Item 2: Leaf(Leaf { header: NodeHeaderEuclidean { bias: 0.0 }, vector: [2.0000, 0.0000] })
-    Item 3: Leaf(Leaf { header: NodeHeaderEuclidean { bias: 0.0 }, vector: [3.0000, 0.0000] })
-    Item 4: Leaf(Leaf { header: NodeHeaderEuclidean { bias: 0.0 }, vector: [4.0000, 0.0000] })
-=======
-    Tree 2: Descendants(Descendants { descendants: [2, 3] })
-    Tree 3: SplitPlaneNormal(SplitPlaneNormal<euclidean> { left: 1, right: 2, normal: Leaf { header: NodeHeaderEuclidean { bias: "-1.5000" }, vector: [1.0000, 0.0000] } })
-    Tree 4: Descendants(Descendants { descendants: [4] })
+    Tree 0: SplitPlaneNormal(SplitPlaneNormal<euclidean> { left: 3, right: 4, normal: Leaf { header: NodeHeaderEuclidean { bias: "-2.3714" }, vector: [1.0000, 0.0000] } })
+    Tree 3: Descendants(Descendants { descendants: [0, 2] })
+    Tree 4: Descendants(Descendants { descendants: [3, 4] })
     Item 0: Leaf(Leaf { header: NodeHeaderEuclidean { bias: "0.0000" }, vector: [0.0000, 0.0000] })
     Item 2: Leaf(Leaf { header: NodeHeaderEuclidean { bias: "0.0000" }, vector: [2.0000, 0.0000] })
     Item 3: Leaf(Leaf { header: NodeHeaderEuclidean { bias: "0.0000" }, vector: [3.0000, 0.0000] })
     Item 4: Leaf(Leaf { header: NodeHeaderEuclidean { bias: "0.0000" }, vector: [4.0000, 0.0000] })
->>>>>>> 693f77da
     "#);
 
     let mut wtxn = handle.env.write_txn().unwrap();
@@ -1295,21 +1105,12 @@
     Dumping index 0
     Root: Metadata { dimensions: 2, items: RoaringBitmap<[2, 3, 4]>, roots: [0], distance: "euclidean" }
     Version: Version { major: 0, minor: 7, patch: 0 }
-<<<<<<< HEAD
-    Tree 3: Descendants(Descendants { descendants: [4] })
-    Tree 4: Descendants(Descendants { descendants: [2, 3] })
-    Tree 5: SplitPlaneNormal(SplitPlaneNormal<euclidean> { left: 3, right: 4, normal: "none" })
-    Item 2: Leaf(Leaf { header: NodeHeaderEuclidean { bias: 0.0 }, vector: [2.0000, 0.0000] })
-    Item 3: Leaf(Leaf { header: NodeHeaderEuclidean { bias: 0.0 }, vector: [3.0000, 0.0000] })
-    Item 4: Leaf(Leaf { header: NodeHeaderEuclidean { bias: 0.0 }, vector: [4.0000, 0.0000] })
-=======
-    Tree 0: SplitPlaneNormal(SplitPlaneNormal<euclidean> { left: 3, right: 4, normal: Leaf { header: NodeHeaderEuclidean { bias: "-3.0143" }, vector: [1.0000, 0.0000] } })
-    Tree 3: Descendants(Descendants { descendants: [2, 3] })
-    Tree 4: Descendants(Descendants { descendants: [4] })
+    Tree 0: SplitPlaneNormal(SplitPlaneNormal<euclidean> { left: 3, right: 4, normal: Leaf { header: NodeHeaderEuclidean { bias: "-2.3714" }, vector: [1.0000, 0.0000] } })
+    Tree 3: Descendants(Descendants { descendants: [2] })
+    Tree 4: Descendants(Descendants { descendants: [3, 4] })
     Item 2: Leaf(Leaf { header: NodeHeaderEuclidean { bias: "0.0000" }, vector: [2.0000, 0.0000] })
     Item 3: Leaf(Leaf { header: NodeHeaderEuclidean { bias: "0.0000" }, vector: [3.0000, 0.0000] })
     Item 4: Leaf(Leaf { header: NodeHeaderEuclidean { bias: "0.0000" }, vector: [4.0000, 0.0000] })
->>>>>>> 693f77da
     "#);
 }
 
@@ -1331,33 +1132,19 @@
     Dumping index 0
     Root: Metadata { dimensions: 2, items: RoaringBitmap<[0, 1, 2, 3, 4, 5]>, roots: [0], distance: "euclidean" }
     Version: Version { major: 0, minor: 7, patch: 0 }
-<<<<<<< HEAD
-    Tree 0: SplitPlaneNormal(SplitPlaneNormal<euclidean> { left: 1, right: 6, normal: [1.0000, 0.0000] })
+    Tree 0: SplitPlaneNormal(SplitPlaneNormal<euclidean> { left: 3, right: 6, normal: Leaf { header: NodeHeaderEuclidean { bias: "-2.3714" }, vector: [1.0000, 0.0000] } })
     Tree 1: Descendants(Descendants { descendants: [0] })
-    Tree 2: Descendants(Descendants { descendants: [1, 5] })
-    Tree 3: Descendants(Descendants { descendants: [4] })
-    Tree 4: Descendants(Descendants { descendants: [2, 3] })
-    Tree 5: SplitPlaneNormal(SplitPlaneNormal<euclidean> { left: 3, right: 4, normal: "none" })
-    Tree 6: SplitPlaneNormal(SplitPlaneNormal<euclidean> { left: 2, right: 5, normal: "none" })
-    Item 0: Leaf(Leaf { header: NodeHeaderEuclidean { bias: 0.0 }, vector: [0.0000, 0.0000] })
-    Item 1: Leaf(Leaf { header: NodeHeaderEuclidean { bias: 0.0 }, vector: [1.0000, 0.0000] })
-    Item 2: Leaf(Leaf { header: NodeHeaderEuclidean { bias: 0.0 }, vector: [2.0000, 0.0000] })
-    Item 3: Leaf(Leaf { header: NodeHeaderEuclidean { bias: 0.0 }, vector: [3.0000, 0.0000] })
-    Item 4: Leaf(Leaf { header: NodeHeaderEuclidean { bias: 0.0 }, vector: [4.0000, 0.0000] })
-    Item 5: Leaf(Leaf { header: NodeHeaderEuclidean { bias: 0.0 }, vector: [5.0000, 0.0000] })
-=======
-    Tree 0: SplitPlaneNormal(SplitPlaneNormal<euclidean> { left: 3, right: 4, normal: Leaf { header: NodeHeaderEuclidean { bias: "-3.0143" }, vector: [1.0000, 0.0000] } })
-    Tree 1: Descendants(Descendants { descendants: [0, 1] })
-    Tree 2: Descendants(Descendants { descendants: [2, 3] })
-    Tree 3: SplitPlaneNormal(SplitPlaneNormal<euclidean> { left: 1, right: 2, normal: Leaf { header: NodeHeaderEuclidean { bias: "-1.5000" }, vector: [1.0000, 0.0000] } })
-    Tree 4: Descendants(Descendants { descendants: [4, 5] })
+    Tree 2: Descendants(Descendants { descendants: [1, 2] })
+    Tree 3: SplitPlaneNormal(SplitPlaneNormal<euclidean> { left: 1, right: 2, normal: Leaf { header: NodeHeaderEuclidean { bias: "-0.9571" }, vector: [1.0000, 0.0000] } })
+    Tree 4: Descendants(Descendants { descendants: [3, 4] })
+    Tree 5: Descendants(Descendants { descendants: [5] })
+    Tree 6: SplitPlaneNormal(SplitPlaneNormal<euclidean> { left: 4, right: 5, normal: Leaf { header: NodeHeaderEuclidean { bias: "-4.2778" }, vector: [1.0000, 0.0000] } })
     Item 0: Leaf(Leaf { header: NodeHeaderEuclidean { bias: "0.0000" }, vector: [0.0000, 0.0000] })
     Item 1: Leaf(Leaf { header: NodeHeaderEuclidean { bias: "0.0000" }, vector: [1.0000, 0.0000] })
     Item 2: Leaf(Leaf { header: NodeHeaderEuclidean { bias: "0.0000" }, vector: [2.0000, 0.0000] })
     Item 3: Leaf(Leaf { header: NodeHeaderEuclidean { bias: "0.0000" }, vector: [3.0000, 0.0000] })
     Item 4: Leaf(Leaf { header: NodeHeaderEuclidean { bias: "0.0000" }, vector: [4.0000, 0.0000] })
     Item 5: Leaf(Leaf { header: NodeHeaderEuclidean { bias: "0.0000" }, vector: [5.0000, 0.0000] })
->>>>>>> 693f77da
     "#);
 
     let mut wtxn = handle.env.write_txn().unwrap();
@@ -1373,28 +1160,16 @@
     Dumping index 0
     Root: Metadata { dimensions: 2, items: RoaringBitmap<[0, 1, 2, 3, 5]>, roots: [0], distance: "euclidean" }
     Version: Version { major: 0, minor: 7, patch: 0 }
-<<<<<<< HEAD
-    Tree 0: SplitPlaneNormal(SplitPlaneNormal<euclidean> { left: 1, right: 6, normal: [1.0000, 0.0000] })
+    Tree 0: SplitPlaneNormal(SplitPlaneNormal<euclidean> { left: 3, right: 6, normal: Leaf { header: NodeHeaderEuclidean { bias: "-2.3714" }, vector: [1.0000, 0.0000] } })
     Tree 1: Descendants(Descendants { descendants: [0] })
-    Tree 2: Descendants(Descendants { descendants: [1, 5] })
-    Tree 4: Descendants(Descendants { descendants: [2, 3] })
-    Tree 6: SplitPlaneNormal(SplitPlaneNormal<euclidean> { left: 2, right: 4, normal: "none" })
-    Item 0: Leaf(Leaf { header: NodeHeaderEuclidean { bias: 0.0 }, vector: [0.0000, 0.0000] })
-    Item 1: Leaf(Leaf { header: NodeHeaderEuclidean { bias: 0.0 }, vector: [1.0000, 0.0000] })
-    Item 2: Leaf(Leaf { header: NodeHeaderEuclidean { bias: 0.0 }, vector: [2.0000, 0.0000] })
-    Item 3: Leaf(Leaf { header: NodeHeaderEuclidean { bias: 0.0 }, vector: [3.0000, 0.0000] })
-    Item 5: Leaf(Leaf { header: NodeHeaderEuclidean { bias: 0.0 }, vector: [5.0000, 0.0000] })
-=======
-    Tree 0: SplitPlaneNormal(SplitPlaneNormal<euclidean> { left: 3, right: 4, normal: Leaf { header: NodeHeaderEuclidean { bias: "-3.0143" }, vector: [1.0000, 0.0000] } })
-    Tree 1: Descendants(Descendants { descendants: [0, 1] })
-    Tree 2: Descendants(Descendants { descendants: [2] })
-    Tree 3: SplitPlaneNormal(SplitPlaneNormal<euclidean> { left: 1, right: 2, normal: Leaf { header: NodeHeaderEuclidean { bias: "-1.5000" }, vector: [1.0000, 0.0000] } })
-    Tree 4: Descendants(Descendants { descendants: [5] })
-    Item 0: Leaf(Leaf { header: NodeHeaderEuclidean { bias: "0.0000" }, vector: [0.0000, 0.0000] })
-    Item 1: Leaf(Leaf { header: NodeHeaderEuclidean { bias: "0.0000" }, vector: [1.0000, 0.0000] })
-    Item 2: Leaf(Leaf { header: NodeHeaderEuclidean { bias: "0.0000" }, vector: [2.0000, 0.0000] })
+    Tree 2: Descendants(Descendants { descendants: [1, 2] })
+    Tree 3: SplitPlaneNormal(SplitPlaneNormal<euclidean> { left: 1, right: 2, normal: Leaf { header: NodeHeaderEuclidean { bias: "-0.9571" }, vector: [1.0000, 0.0000] } })
+    Tree 6: Descendants(Descendants { descendants: [3, 5] })
+    Item 0: Leaf(Leaf { header: NodeHeaderEuclidean { bias: "0.0000" }, vector: [0.0000, 0.0000] })
+    Item 1: Leaf(Leaf { header: NodeHeaderEuclidean { bias: "0.0000" }, vector: [1.0000, 0.0000] })
+    Item 2: Leaf(Leaf { header: NodeHeaderEuclidean { bias: "0.0000" }, vector: [2.0000, 0.0000] })
+    Item 3: Leaf(Leaf { header: NodeHeaderEuclidean { bias: "0.0000" }, vector: [3.0000, 0.0000] })
     Item 5: Leaf(Leaf { header: NodeHeaderEuclidean { bias: "0.0000" }, vector: [5.0000, 0.0000] })
->>>>>>> 693f77da
     "#);
 
     let mut wtxn = handle.env.write_txn().unwrap();
@@ -1410,33 +1185,19 @@
     Dumping index 0
     Root: Metadata { dimensions: 2, items: RoaringBitmap<[0, 1, 2, 3, 4, 5]>, roots: [0], distance: "euclidean" }
     Version: Version { major: 0, minor: 7, patch: 0 }
-<<<<<<< HEAD
-    Tree 0: SplitPlaneNormal(SplitPlaneNormal<euclidean> { left: 1, right: 6, normal: [1.0000, 0.0000] })
+    Tree 0: SplitPlaneNormal(SplitPlaneNormal<euclidean> { left: 3, right: 6, normal: Leaf { header: NodeHeaderEuclidean { bias: "-2.3714" }, vector: [1.0000, 0.0000] } })
     Tree 1: Descendants(Descendants { descendants: [0] })
-    Tree 2: Descendants(Descendants { descendants: [1, 5] })
-    Tree 3: Descendants(Descendants { descendants: [3] })
-    Tree 4: SplitPlaneNormal(SplitPlaneNormal<euclidean> { left: 3, right: 5, normal: "none" })
-    Tree 5: Descendants(Descendants { descendants: [2, 4] })
-    Tree 6: SplitPlaneNormal(SplitPlaneNormal<euclidean> { left: 2, right: 4, normal: "none" })
-    Item 0: Leaf(Leaf { header: NodeHeaderEuclidean { bias: 0.0 }, vector: [0.0000, 0.0000] })
-    Item 1: Leaf(Leaf { header: NodeHeaderEuclidean { bias: 0.0 }, vector: [1.0000, 0.0000] })
-    Item 2: Leaf(Leaf { header: NodeHeaderEuclidean { bias: 0.0 }, vector: [2.0000, 0.0000] })
-    Item 3: Leaf(Leaf { header: NodeHeaderEuclidean { bias: 0.0 }, vector: [3.0000, 0.0000] })
-    Item 4: Leaf(Leaf { header: NodeHeaderEuclidean { bias: 0.0 }, vector: [4.0000, 0.0000] })
-    Item 5: Leaf(Leaf { header: NodeHeaderEuclidean { bias: 0.0 }, vector: [5.0000, 0.0000] })
-=======
-    Tree 0: SplitPlaneNormal(SplitPlaneNormal<euclidean> { left: 3, right: 4, normal: Leaf { header: NodeHeaderEuclidean { bias: "-3.0143" }, vector: [1.0000, 0.0000] } })
-    Tree 1: Descendants(Descendants { descendants: [0, 1] })
-    Tree 2: Descendants(Descendants { descendants: [2, 3] })
-    Tree 3: SplitPlaneNormal(SplitPlaneNormal<euclidean> { left: 1, right: 2, normal: Leaf { header: NodeHeaderEuclidean { bias: "-1.5000" }, vector: [1.0000, 0.0000] } })
-    Tree 4: Descendants(Descendants { descendants: [4, 5] })
+    Tree 2: Descendants(Descendants { descendants: [1, 2] })
+    Tree 3: SplitPlaneNormal(SplitPlaneNormal<euclidean> { left: 1, right: 2, normal: Leaf { header: NodeHeaderEuclidean { bias: "-0.9571" }, vector: [1.0000, 0.0000] } })
+    Tree 4: Descendants(Descendants { descendants: [3] })
+    Tree 5: Descendants(Descendants { descendants: [4, 5] })
+    Tree 6: SplitPlaneNormal(SplitPlaneNormal<euclidean> { left: 4, right: 5, normal: Leaf { header: NodeHeaderEuclidean { bias: "-3.6111" }, vector: [1.0000, 0.0000] } })
     Item 0: Leaf(Leaf { header: NodeHeaderEuclidean { bias: "0.0000" }, vector: [0.0000, 0.0000] })
     Item 1: Leaf(Leaf { header: NodeHeaderEuclidean { bias: "0.0000" }, vector: [1.0000, 0.0000] })
     Item 2: Leaf(Leaf { header: NodeHeaderEuclidean { bias: "0.0000" }, vector: [2.0000, 0.0000] })
     Item 3: Leaf(Leaf { header: NodeHeaderEuclidean { bias: "0.0000" }, vector: [3.0000, 0.0000] })
     Item 4: Leaf(Leaf { header: NodeHeaderEuclidean { bias: "0.0000" }, vector: [4.0000, 0.0000] })
     Item 5: Leaf(Leaf { header: NodeHeaderEuclidean { bias: "0.0000" }, vector: [5.0000, 0.0000] })
->>>>>>> 693f77da
     "#);
 
     let mut wtxn = handle.env.write_txn().unwrap();
@@ -1449,51 +1210,28 @@
     insta::assert_snapshot!(handle, @r#"
     ==================
     Dumping index 0
-    Root: Metadata { dimensions: 2, items: RoaringBitmap<[0, 1, 2, 3, 4, 5]>, roots: [0, 5], distance: "euclidean" }
-    Version: Version { major: 0, minor: 7, patch: 0 }
-<<<<<<< HEAD
-    Tree 0: SplitPlaneNormal(SplitPlaneNormal<euclidean> { left: 1, right: 6, normal: [1.0000, 0.0000] })
+    Root: Metadata { dimensions: 2, items: RoaringBitmap<[0, 1, 2, 3, 4, 5]>, roots: [0, 7], distance: "euclidean" }
+    Version: Version { major: 0, minor: 7, patch: 0 }
+    Tree 0: SplitPlaneNormal(SplitPlaneNormal<euclidean> { left: 3, right: 6, normal: Leaf { header: NodeHeaderEuclidean { bias: "-2.3714" }, vector: [1.0000, 0.0000] } })
     Tree 1: Descendants(Descendants { descendants: [0] })
-    Tree 2: Descendants(Descendants { descendants: [1, 5] })
-    Tree 3: Descendants(Descendants { descendants: [3] })
-    Tree 4: SplitPlaneNormal(SplitPlaneNormal<euclidean> { left: 3, right: 5, normal: "none" })
-    Tree 5: Descendants(Descendants { descendants: [2, 4] })
-    Tree 6: SplitPlaneNormal(SplitPlaneNormal<euclidean> { left: 2, right: 4, normal: "none" })
-    Tree 7: SplitPlaneNormal(SplitPlaneNormal<euclidean> { left: 14, right: 15, normal: [-1.0000, 0.0000] })
-    Tree 8: Descendants(Descendants { descendants: [1] })
-    Tree 9: Descendants(Descendants { descendants: [5] })
-    Tree 10: Descendants(Descendants { descendants: [3, 4] })
-    Tree 11: SplitPlaneNormal(SplitPlaneNormal<euclidean> { left: 9, right: 10, normal: "none" })
-    Tree 12: SplitPlaneNormal(SplitPlaneNormal<euclidean> { left: 8, right: 11, normal: "none" })
-    Tree 13: Descendants(Descendants { descendants: [2] })
-    Tree 14: SplitPlaneNormal(SplitPlaneNormal<euclidean> { left: 12, right: 13, normal: "none" })
-    Tree 15: Descendants(Descendants { descendants: [0] })
-    Item 0: Leaf(Leaf { header: NodeHeaderEuclidean { bias: 0.0 }, vector: [0.0000, 0.0000] })
-    Item 1: Leaf(Leaf { header: NodeHeaderEuclidean { bias: 0.0 }, vector: [1.0000, 0.0000] })
-    Item 2: Leaf(Leaf { header: NodeHeaderEuclidean { bias: 0.0 }, vector: [2.0000, 0.0000] })
-    Item 3: Leaf(Leaf { header: NodeHeaderEuclidean { bias: 0.0 }, vector: [3.0000, 0.0000] })
-    Item 4: Leaf(Leaf { header: NodeHeaderEuclidean { bias: 0.0 }, vector: [4.0000, 0.0000] })
-    Item 5: Leaf(Leaf { header: NodeHeaderEuclidean { bias: 0.0 }, vector: [5.0000, 0.0000] })
-=======
-    Tree 0: SplitPlaneNormal(SplitPlaneNormal<euclidean> { left: 3, right: 4, normal: Leaf { header: NodeHeaderEuclidean { bias: "-3.0143" }, vector: [1.0000, 0.0000] } })
-    Tree 1: Descendants(Descendants { descendants: [0, 1] })
-    Tree 2: Descendants(Descendants { descendants: [2, 3] })
-    Tree 3: SplitPlaneNormal(SplitPlaneNormal<euclidean> { left: 1, right: 2, normal: Leaf { header: NodeHeaderEuclidean { bias: "-1.5000" }, vector: [1.0000, 0.0000] } })
-    Tree 4: Descendants(Descendants { descendants: [4, 5] })
-    Tree 5: SplitPlaneNormal(SplitPlaneNormal<euclidean> { left: 8, right: 11, normal: Leaf { header: NodeHeaderEuclidean { bias: "-2.7500" }, vector: [1.0000, 0.0000] } })
-    Tree 6: Descendants(Descendants { descendants: [0, 1] })
-    Tree 7: Descendants(Descendants { descendants: [2] })
-    Tree 8: SplitPlaneNormal(SplitPlaneNormal<euclidean> { left: 6, right: 7, normal: Leaf { header: NodeHeaderEuclidean { bias: "-1.3333" }, vector: [1.0000, 0.0000] } })
-    Tree 9: Descendants(Descendants { descendants: [4, 5] })
-    Tree 10: Descendants(Descendants { descendants: [3] })
-    Tree 11: SplitPlaneNormal(SplitPlaneNormal<euclidean> { left: 9, right: 10, normal: Leaf { header: NodeHeaderEuclidean { bias: "3.7500" }, vector: [-1.0000, 0.0000] } })
+    Tree 2: Descendants(Descendants { descendants: [1, 2] })
+    Tree 3: SplitPlaneNormal(SplitPlaneNormal<euclidean> { left: 1, right: 2, normal: Leaf { header: NodeHeaderEuclidean { bias: "-0.9571" }, vector: [1.0000, 0.0000] } })
+    Tree 4: Descendants(Descendants { descendants: [3] })
+    Tree 5: Descendants(Descendants { descendants: [4, 5] })
+    Tree 6: SplitPlaneNormal(SplitPlaneNormal<euclidean> { left: 4, right: 5, normal: Leaf { header: NodeHeaderEuclidean { bias: "-3.6111" }, vector: [1.0000, 0.0000] } })
+    Tree 7: SplitPlaneNormal(SplitPlaneNormal<euclidean> { left: 10, right: 13, normal: Leaf { header: NodeHeaderEuclidean { bias: "2.2500" }, vector: [-1.0000, 0.0000] } })
+    Tree 8: Descendants(Descendants { descendants: [5] })
+    Tree 9: Descendants(Descendants { descendants: [3, 4] })
+    Tree 10: SplitPlaneNormal(SplitPlaneNormal<euclidean> { left: 8, right: 9, normal: Leaf { header: NodeHeaderEuclidean { bias: "4.1667" }, vector: [-1.0000, 0.0000] } })
+    Tree 11: Descendants(Descendants { descendants: [0, 1] })
+    Tree 12: Descendants(Descendants { descendants: [2] })
+    Tree 13: SplitPlaneNormal(SplitPlaneNormal<euclidean> { left: 11, right: 12, normal: Leaf { header: NodeHeaderEuclidean { bias: "-1.1667" }, vector: [1.0000, 0.0000] } })
     Item 0: Leaf(Leaf { header: NodeHeaderEuclidean { bias: "0.0000" }, vector: [0.0000, 0.0000] })
     Item 1: Leaf(Leaf { header: NodeHeaderEuclidean { bias: "0.0000" }, vector: [1.0000, 0.0000] })
     Item 2: Leaf(Leaf { header: NodeHeaderEuclidean { bias: "0.0000" }, vector: [2.0000, 0.0000] })
     Item 3: Leaf(Leaf { header: NodeHeaderEuclidean { bias: "0.0000" }, vector: [3.0000, 0.0000] })
     Item 4: Leaf(Leaf { header: NodeHeaderEuclidean { bias: "0.0000" }, vector: [4.0000, 0.0000] })
     Item 5: Leaf(Leaf { header: NodeHeaderEuclidean { bias: "0.0000" }, vector: [5.0000, 0.0000] })
->>>>>>> 693f77da
     "#);
 }
 
